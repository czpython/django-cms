###################################
Release notes & upgrade information
###################################

Some versions of django CMS present more complex upgrade paths than others, and some **require** you
to take action. It is strongly recommended to read the release notes carefully when upgrading.

It goes without saying that you should **backup your database** before embarking on any process that
makes changes to your database.

.. toctree::
    :maxdepth: 1

<<<<<<< HEAD
    3.2
=======
    3.1.3
>>>>>>> deb219fc
    3.1.2
    3.1.1
    3.1
    3.0.15
    3.0.14
    3.0.13
    3.0.12
    3.0.11
    3.0.10
    3.0.9
    3.0.8
    3.0.7
    3.0.6
    3.0.3
    3.0
    2.4
    2.3.4
    2.3.3
    2.3.2
    2.3
    2.2
    2.1<|MERGE_RESOLUTION|>--- conflicted
+++ resolved
@@ -11,11 +11,8 @@
 .. toctree::
     :maxdepth: 1
 
-<<<<<<< HEAD
     3.2
-=======
     3.1.3
->>>>>>> deb219fc
     3.1.2
     3.1.1
     3.1
