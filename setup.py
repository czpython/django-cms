from setuptools import setup, find_packages
import os
import cms


CLASSIFIERS = [
    'Development Status :: 5 - Production/Stable',
    'Environment :: Web Environment',
    'Framework :: Django',
    'Intended Audience :: Developers',
    'License :: OSI Approved :: BSD License',
    'Operating System :: OS Independent',
    'Programming Language :: Python',
    'Topic :: Internet :: WWW/HTTP :: Dynamic Content',
    'Topic :: Software Development',
    'Topic :: Software Development :: Libraries :: Application Frameworks',
    "Programming Language :: Python :: 2.6",
    "Programming Language :: Python :: 2.7",
    "Programming Language :: Python :: 3.3",
    "Programming Language :: Python :: 3.4",
]

setup(
    author="Patrick Lauber",
    author_email="digi@treepy.com",
    name='django-cms',
    version=cms.__version__,
    description='An Advanced Django CMS',
    long_description=open(os.path.join(os.path.dirname(__file__), 'README.rst')).read(),
    url='https://www.django-cms.org/',
    license='BSD License',
    platforms=['OS Independent'],
    classifiers=CLASSIFIERS,
    install_requires=[
<<<<<<< HEAD
        'Django>=1.4,<1.8',
=======
        'Django>=1.6,<1.8',
>>>>>>> 349cae3b
        'django-classy-tags>=0.5',
        'html5lib',
        'django-treebeard==3.0',
        'django-sekizai>=0.7',
        'djangocms-admin-style'
    ],
    extras_require={
        'south': ['south>=1.0.0'],
    },
    packages=find_packages(exclude=["project", "project.*"]),
    include_package_data=True,
    zip_safe=False,
    test_suite='runtests.main',
)<|MERGE_RESOLUTION|>--- conflicted
+++ resolved
@@ -32,11 +32,7 @@
     platforms=['OS Independent'],
     classifiers=CLASSIFIERS,
     install_requires=[
-<<<<<<< HEAD
-        'Django>=1.4,<1.8',
-=======
         'Django>=1.6,<1.8',
->>>>>>> 349cae3b
         'django-classy-tags>=0.5',
         'html5lib',
         'django-treebeard==3.0',
