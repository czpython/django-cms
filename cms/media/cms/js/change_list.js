// some very small jquery extensions
(function($) {
	// very simple yellow fade plugin..
	$.fn.yft = function(){ this.effect("highlight", {}, 1000); };
	
	// jquery replace plugin :)
	$.fn.replace = function(o) { 
		return this.after(o).remove().end(); 
	};


	var tree;
	// global initTree function
	initTree = function(){
		tree = new tree_component();
		var options = {
			rules: {
				clickable: "all",
				renameable: "none",
				deletable: "all",
				creatable: "all",
				draggable: "all",
				dragrules: "all",
				droppable: "all",
				metadata : "mdata",
				use_inline: true
				//droppable : ["tree_drop"]
			},
			path: false,
			ui: {
				dots: true,
				rtl: false,
				animation: 0,
				hover_mode: true,
				theme_path: false,
				theme_name: "default",
				a_class: "title"
			},
			cookies : {},
			callback: {
				beforemove  : function(what, where, position, tree) {
					item_id = what.id.split("page_")[1];
					target_id = where.id.split("page_")[1];
					old_node = what;
					if($(what).parent().children("li").length > 1){
						if($(what).next("li").length){
							old_target = $(what).next("li")[0];
							old_position = "right";
						}
						if($(what).prev("li").length){
							old_target = $(what).prev("li")[0];
							old_position = "left";
						}
					}else{
						if($(what).attr("rel") != "topnode"){
							old_target = $(what).parent().parent()[0];
							old_position = "inside";
						}
					}
					
					addUndo(what, where, position);
					return true; 
				},
				onmove: function(what, where, position, tree){
					item_id = what.id.split("page_")[1];
					target_id = where.id.split("page_")[1];
					if (position == "before") {
						position = "left";
					}else if (position == "after") {
						position = "right";
					}else if(position == "inside"){
						position = "last-child";
					}
					moveTreeItem(what, item_id, target_id, position, false);
				},
				onchange: function(node, tree){
					var url = $(node).find('a.title').attr("href");
					self.location = url;
				}
			}
		};
		
		
		if (!$($("div.tree").get(0)).hasClass('root_allow_children')){
			// disalow possibility for adding subnodes to main tree, user doesn't
			// have permissions for this
			options.rules.dragrules = ["node inside topnode", "topnode inside topnode", "node * node"];
		}
		
		//dragrules : [ "folder * folder", "folder inside root", "tree-drop * folder" ],
	        
		tree.init($("div.tree"), options);
	};
	
	$(document).ready(function() {	
	    var selected_page = false;
	    var action = false;
		
		var _oldAjax = $.ajax;
		
		$.ajax = function(s){
			// just override ajax function, so the loader message gets displayed 
			// always
			$('#loader-message').show();
			
			callback = s.success || false;
			s.success = function(data, status){
				if (callback) {
					callback(data, status);
				}
				$('#loader-message').hide();
				syncCols();
			};
			
			// just for debuging!! 
			/*s.complete = function(xhr, status) {
				if (status == "error" && cmsSettings.debug) {
					$('body').before(xhr.responseText);
				}
			}*/
			// end just for debuging
			
			// TODO: add error state!
			return _oldAjax(s);
		};
		
		
		function refresh(){
			window.location = window.location.href;
		}
		
		function refreshIfChildren(pageId){
			return $('#page_' + pageId).find('li[id^=page_]').length ? refresh : function(){};
		}
	
		/**
		 * Loads remote dialog to dialogs div.
		 * 
		 * @param {String} url 
		 * @param {Object} data Data to be send over post
		 * @param {Function} noDialogCallback Gets called when response is empty.
		 * @param {Function} callback Standard callback function.
		 */
		function loadDialog(url, data, noDialogCallback, callback){
			if (data === undefined) data = {};
			$.post(url, data, function(response) {
				if (response == '' && noDialogCallback) noDialogCallback();
				$('#dialogs').empty().append(response);
				if (callback) callback(response);
			});
		}
		
		
		// let's start event delegation
		
	    $('#changelist li').click(function(e) {
	        // I want a link to check the class
	        if(e.target.tagName == 'IMG' || e.target.tagName == 'SPAN')
	            var target = e.target.parentNode;
	        else
	            var target = e.target;
	        var jtarget = $(target);
	        
	        if(jtarget.hasClass("move")) {
	        	// prepare tree for move / cut paste
				var id = e.target.id.split("move-link-")[1];
				if(id==null){
					id = e.target.parentNode.id.split("move-link-")[1];
				}
	            var page_id = id;
	            selected_page = page_id;
	            action = "move";
				$('span.move-target-container, span.line, a.move-target').show();
	            $('#page_'+page_id).addClass("selected");
				$('#page_'+page_id+' span.move-target-container').hide();
				e.stopPropagation();
	            return false;
	        }
	        
	        if(jtarget.hasClass("copy")) {
	        	// prepare tree for copy
				var id = e.target.id.split("copy-link-")[1];
				if(id==null){
					id = e.target.parentNode.id.split("copy-link-")[1];
				}
				selected_page = id;
	            action = mark_copy_node(id);
				e.stopPropagation();
	            return false;
	        }
	        
	        if(jtarget.hasClass("viewpage")) {
	            var view_page_url = $('#' + target.id + '-select').val();
	            if(view_page_url){
	                window.open(view_page_url);
	            }
	        }
	        
	        if(jtarget.hasClass("addlink")) {
				if (!/#$/g.test(jtarget.attr('href'))) {
					// if there is url instead of # inside href, follow this url
					// used if user haves add_page 
					return true;
				}
				
				$("tr").removeClass("target");
	            $("#changelist table").removeClass("table-selected");
	            var page_id = target.id.split("add-link-")[1];
	            selected_page = page_id;
	            action = "add";
	            $('tr').removeClass("selected");
	            $('#page-row-'+page_id).addClass("selected");
	            $('.move-target-container').hide();
	            $('a.move-target, span.line, #move-target-'+page_id).show();
				e.stopPropagation();
	            return false;
	        }
	        
	        // don't assume admin site is root-level
	        // grab base url to construct full absolute URLs
	        admin_base_url = document.URL.split("/cms/page/")[0] + "/";
	        
			// publish
			if(jtarget.hasClass("publish-checkbox")) {
	            var pageId = jtarget.attr("name").split("status-")[1];
	            // if I don't put data in the post, django doesn't get it
	            reloadItem(jtarget, admin_base_url + "cms/page/" + pageId + "/change-status/", { 1:1 });
				e.stopPropagation();
	            return true;
	        }
			
			// in navigation
			if(jtarget.hasClass("navigation-checkbox")) {
	            var pageId = jtarget.attr("name").split("navigation-")[1];
	            // if I don't put data in the post, django doesn't get it
				reloadItem(jtarget, admin_base_url + "cms/page/" + pageId + "/change-navigation/", { 1:1 });
				e.stopPropagation();
	            return true;
	        }
			
			// moderation
			if(jtarget.hasClass("moderator-checkbox")) {
	            var pageId = jtarget.parents('li[id^=page_]').attr('id').split('_')[1];
	            parent = jtarget.parents('div.col-moderator');
				
				value = 0;
				parent.find('input[type=checkbox]').each(function(i, el){
					value += $(el).attr("checked") ? parseInt($(el).val()) : 0;
				});
				
				// just reload the page for now in callback... 
				// TODO: this must be changed sometimes to reloading just the portion
				// of the tree = current node + descendants
				
				reloadItem(jtarget, admin_base_url + "cms/page/" + pageId + "/change-moderation/", { moderate: value }, refreshIfChildren(pageId));
				e.stopPropagation();
	            return true;
	        }
			
			// quick approve
			if(jtarget.hasClass("approve")) {
				var pageId = jtarget.parents('li[id^=page_]').attr('id').split('_')[1];
				// just reload the page for now in callback... 
				// TODO: this must be changed sometimes to reloading just the portion
				// of the tree = current node + descendants 
	            reloadItem(jtarget, admin_base_url + "cms/page/" + pageId + "/approve/?node=1", {}, refreshIfChildren(pageId));
				e.stopPropagation();
	            return false;
	        }
			
	        if(jtarget.hasClass("move-target")) {
	            if(jtarget.hasClass("left"))
	                var position = "left";
	            if(jtarget.hasClass("right"))
	                var position = "right";
	            if(jtarget.hasClass("last-child"))
	                var position = "last-child";
	            var target_id = target.parentNode.id.split("move-target-")[1];
	            
				if(action=="move") {
					moveTreeItem(null, selected_page, target_id, position, tree);
	                $('.move-target-container').hide();
	            }else if(action=="copy") {
	            	site = $('#site-select')[0].value;
					copyTreeItem(selected_page, target_id, position, site);
	                $('.move-target-container').hide();
	            }else if(action=="add") {
	                site = $('#site-select')[0].value;
	                window.location.href = window.location.href.split("?")[0].split("#")[0] + 'add/?target='+target_id+"&position="+position+"&site="+site;
	            }
				e.stopPropagation();
	            return false;
	        }
	        return true;
	    });
		/* Colums width sync */
		$.fn.syncWidth = function(max) {
			$(this).each(function() {
				var val= $(this).width();
				if(val > max){max = val;}
			});
	 		$(this).each(function() {
	  			$(this).css("width",max + 'px');
			});
			return this;
		};
		$("div#sitemap").show();
		function syncCols(){
			$('#sitemap ul .col-actions').syncWidth(0);
			$('#sitemap ul .col-published').syncWidth(0);
			$('#sitemap ul .col-navigation').syncWidth(0);
			$('#sitemap ul .col-softroot').syncWidth(0);
			$('#sitemap ul .col-template').syncWidth(0);
			$('#sitemap ul .col-creator').syncWidth(0);
			
			$('#sitemap ul .col-lastchange').syncWidth(0);
			$('#sitemap ul .col-moderator').syncWidth(68);
			$('#sitemap ul .col-draft').syncWidth(0);
		}	
		syncCols();	
		
		/* Site Selector */
		$('#site-select').change(function(event){
			var id = this.value;
			var url = window.location.href;
			if(action=="copy"){
				url = insert_into_url(url, "copy", selected_page);
			}else{
				url = remove_from_url(url, "copy");
			}
			url = insert_into_url(url, "site__exact", id);
			window.location = url;
		});
		var copy_splits = window.location.href.split("copy=");
		if(copy_splits.length > 1){
			var id = copy_splits[1].split("&")[0];
			selected_page = id;
			action = mark_copy_node(id);		                                   
		}
		
		// moderation checkboxes over livequery
		$('div.col-moderator input').livequery(function() {
			$(this).checkBox({addLabel:false});
		});	
		
		function copyTreeItem(item_id, target_id, position, site){
			if (cmsSettings.cmsPermission || cmsSettings.cmsModerator) {
				return loadDialog('./' + item_id + '/dialog/copy/', {
					position:position,
		            target:target_id,
		            site:site,
					callback: $.callbackRegister("_copyTreeItem", _copyTreeItem, item_id, target_id, position, site)
				});	
			}
			return _copyTreeItem(item_id, target_id, position, site);
		};
		
		function _copyTreeItem(item_id, target_id, position, site, options) {
			data = {
			    position:position,
			    target:target_id,
			    site:site
			};
			data = $.extend(data, options);
			
			$.post("./" + item_id + "/copy-page/", data, function(html) {
				if(html=="ok"){
					// reload tree
					window.location = window.location.href;
				}else{
					moveError($('#page_'+item_id + " div.col1:eq(0)"));  
				}
		    });
		}
		
		function mark_copy_node(id){
			$('a.move-target, span.move-target-container, span.line').show();
		    $('#page_'+id).addClass("selected");
			$('#page_'+id).parent().parent().children('div.cont').find('a.move-target.first-child, span.second').hide();
		    $('#page_'+id).parent().parent().children('ul').children('li').children('div.cont').find('a.move-target.left, a.move-target.right, span.first, span.second').hide();
		    return "copy";
		}
	});
	
	/**
	 * Reloads tree item (one line). If some filtering is found, adds 
	 * filtered variable into posted data. 
	 * 
	 * @param {HTMLElement} el Any child element of tree item
	 * @param {String} url Requested url
	 * @param {Object} data Optional posted data
	 * @param {Function} callback Optional calback function
	 */
	function reloadItem(el, url, data, callback, errorCallback) {
		if (data === undefined) data = {};
	
		if (/\/\?/ig.test(window.location.href)) {
			// probably some filter here, tell backend, we need a filtered
			// version of item	
			
			data['fitlered'] = 1;
		}
		
		function onSuccess(response, textStatus) {
			if (callback) callback(response, textStatus);
			
			if (/page_\d+/.test($(el).attr('id'))) {
				// one level higher
				var target = $(el).find('div.cont:first');
			} else { 
				var target = $(el).parents('div.cont:first');
			}
			
			var parent = target.parent();
			if (response == "NotFound") {
				return parent.remove();
			}
			target.replace(response);
			parent.find('div.cont:first').yft();
		}
		
		function onError(XMLHttpRequest, textStatus, errorThrown) {
			if (errorCallback) errorCallback(XMLHttpRequest, textStatus, errorThrown);
		}
		
		$.ajax({
<<<<<<< HEAD
			data: data,
			success: onSuccess,
			error: onError,
			type: 'POST',
=======
			'data': data,
			'success': onSuccess,
			'error': onError,
			'type': 'POST',
>>>>>>> 4b57d596
			url: url,
			xhr: (window.ActiveXObject) ? function(){try {return new window.ActiveXObject("Microsoft.XMLHTTP");} catch(e) {}} : function() {return new window.XMLHttpRequest();}				
		});
	}
	
	
	function moveTreeItem(jtarget, item_id, target_id, position, tree){
		reloadItem(
			jtarget, "./" + item_id + "/move-page/", 
			
			{ position: position, target: target_id }, 
			
			// on success
			function(response){
				if (tree) {
					var tree_pos = {'left': 'before', 'right': 'after'}[position] || 'inside';
					tree.moved("#page_" + item_id, $("#page_" + target_id + " a.title")[0], tree_pos, false, false);
				} else {
					moveSuccess($('#page_'+item_id + " div.col1:eq(0)"));
				}			
			},
			
			// on error
			function(){
				moveError($('#page_'+item_id + " div.col1:eq(0)"));
			}
		);
	};
	
	var undos = [];
		
	function addUndo(node, target, position){
		undos.push({node:node, target:target, position:position});
	}
})(jQuery);<|MERGE_RESOLUTION|>--- conflicted
+++ resolved
@@ -424,19 +424,12 @@
 		}
 		
 		$.ajax({
-<<<<<<< HEAD
-			data: data,
-			success: onSuccess,
-			error: onError,
-			type: 'POST',
-=======
 			'data': data,
 			'success': onSuccess,
 			'error': onError,
 			'type': 'POST',
->>>>>>> 4b57d596
-			url: url,
-			xhr: (window.ActiveXObject) ? function(){try {return new window.ActiveXObject("Microsoft.XMLHTTP");} catch(e) {}} : function() {return new window.XMLHttpRequest();}				
+			'url': url,
+			'xhr': (window.ActiveXObject) ? function(){try {return new window.ActiveXObject("Microsoft.XMLHTTP");} catch(e) {}} : function() {return new window.XMLHttpRequest();}				
 		});
 	}
 	
