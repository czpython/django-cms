# -*- coding: utf-8 -*-
"""
Edit Toolbar middleware
"""
from classytags.utils import flatten_context
from django.contrib.admin.models import LogEntry, ADDITION, CHANGE
from django.core.urlresolvers import resolve
from django.http import HttpResponse
from django.template.loader import render_to_string

from cms.toolbar.toolbar import CMSToolbar
from cms.utils.conf import get_cms_setting
from cms.utils.i18n import force_language
from cms.utils.placeholder import get_toolbar_plugin_struct
from menus.menu_pool import menu_pool


def toolbar_plugin_processor(instance, placeholder, rendered_content, original_context):
    from cms.plugin_pool import plugin_pool

    original_context.push()
    child_plugin_classes = []
    plugin_class = instance.get_plugin_class()
    if plugin_class.allow_children:
        inst, plugin = instance.get_plugin_instance()
        page = original_context['request'].current_page
        plugin.cms_plugin_instance = inst
        children = [plugin_pool.get_plugin(cls) for cls in plugin.get_child_classes(placeholder, page)]
        # Builds the list of dictionaries containing module, name and value for the plugin dropdowns
        child_plugin_classes = get_toolbar_plugin_struct(children, placeholder.slot, placeholder.page,
                                                         parent=plugin_class)
    instance.placeholder = placeholder
    request = original_context['request']
    with force_language(request.toolbar.toolbar_language):
        data = {
            'instance': instance,
            'rendered_content': rendered_content,
            'child_plugin_classes': child_plugin_classes,
        }
        # TODO: Remove js_compat once get_action_urls is refactored.
        data.update(instance.get_action_urls(js_compat=False))
    original_context.update(data)
    plugin_class = instance.get_plugin_class()
    template = plugin_class.frontend_edit_template
    output = render_to_string(template, flatten_context(original_context)).strip()
    original_context.pop()
    return output


class ToolbarMiddleware(object):
    """
    Middleware to set up CMS Toolbar.
    """

    def is_cms_request(self, request):
        toolbar_hide = get_cms_setting('TOOLBAR_HIDE')

        if not toolbar_hide:
            return True

        try:
            match = resolve(request.path_info)
        except:
            return False

<<<<<<< HEAD
        return match.app_name in ('pages-root', 'pages-details-by-slug')
=======
        return match.url_name in ('pages-root', 'pages-details-by-slug')
>>>>>>> 04af778b

    def process_request(self, request):
        """
        If we should show the toolbar for this request, put it on
        request.toolbar. Then call the request_hook on the toolbar.
        """

        if not self.is_cms_request(request):
            return

        edit_on = get_cms_setting('CMS_TOOLBAR_URL__EDIT_ON')
        edit_off = get_cms_setting('CMS_TOOLBAR_URL__EDIT_OFF')
        build = get_cms_setting('CMS_TOOLBAR_URL__BUILD')
        disable = get_cms_setting('CMS_TOOLBAR_URL__DISABLE')
        anonymous_on = get_cms_setting('TOOLBAR_ANONYMOUS_ON')

        if disable in request.GET:
            request.session['cms_toolbar_disabled'] = True
        if edit_on in request.GET:  # If we actively enter edit mode, we should show the toolbar in any case
            request.session['cms_toolbar_disabled'] = False

        if not request.session.get('cms_toolbar_disabled', False) and (
                request.user.is_staff or (anonymous_on and request.user.is_anonymous())
        ):
            if edit_on in request.GET and not request.session.get('cms_edit', False):
                if not request.session.get('cms_edit', False):
                    menu_pool.clear()
                request.session['cms_edit'] = True
                if request.session.get('cms_build', False):
                    request.session['cms_build'] = False
            if edit_off in request.GET and request.session.get('cms_edit', True):
                if request.session.get('cms_edit', True):
                    menu_pool.clear()
                request.session['cms_edit'] = False
                if request.session.get('cms_build', False):
                    request.session['cms_build'] = False
            if build in request.GET and not request.session.get('cms_build', False):
                request.session['cms_build'] = True
        else:
            request.session['cms_build'] = False
            request.session['cms_edit'] = False
        if request.user.is_staff:
            try:
                request.cms_latest_entry = LogEntry.objects.filter(
                    user=request.user,
                    action_flag__in=(ADDITION, CHANGE)
                ).only('pk').order_by('-pk')[0].pk
            except IndexError:
                request.cms_latest_entry = -1
        request.toolbar = CMSToolbar(request)

    def process_view(self, request, view_func, view_args, view_kwarg):
        if not self.is_cms_request(request):
            return

        response = request.toolbar.request_hook()
        if isinstance(response, HttpResponse):
            return response

    def process_response(self, request, response):
        if not self.is_cms_request(request):
            return response

        from django.utils.cache import add_never_cache_headers

        if ((hasattr(request, 'toolbar') and request.toolbar.edit_mode) or
            not all(ph.cache_placeholder
                    for ph in getattr(request, 'placeholders', ()))):
            add_never_cache_headers(response)

        if hasattr(request, 'user') and request.user.is_staff and response.status_code != 500:
            try:
                pk = LogEntry.objects.filter(
                    user=request.user,
                    action_flag__in=(ADDITION, CHANGE)
                ).only('pk').order_by('-pk')[0].pk
                if hasattr(request, 'cms_latest_entry') and request.cms_latest_entry != pk:
                    log = LogEntry.objects.filter(user=request.user, action_flag__in=(ADDITION, CHANGE))[0]
                    request.session['cms_log_latest'] = log.pk
            # If there were no LogEntries, just don't touch the session.
            # Note that in the case of a user logging-in as another user,
            # request may have a cms_latest_entry attribute, but there are no
            # LogEntries for request.user.
            except IndexError:
                pass
        return response<|MERGE_RESOLUTION|>--- conflicted
+++ resolved
@@ -63,11 +63,7 @@
         except:
             return False
 
-<<<<<<< HEAD
-        return match.app_name in ('pages-root', 'pages-details-by-slug')
-=======
         return match.url_name in ('pages-root', 'pages-details-by-slug')
->>>>>>> 04af778b
 
     def process_request(self, request):
         """
