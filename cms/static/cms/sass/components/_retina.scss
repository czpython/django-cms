//######################################################################################################################
// #RETINA#
@include print-and-retina() {
    // #RETINA TOOLBAR#
<<<<<<< HEAD
    .cms_clipboard ul a,
    .cms_clipboard-empty a,
    .cms_tooltip,
    .cms_placeholders-menu {
=======
    .cms_toolbar-item-navigation-children > a span,
    .cms_messages .cms_messages-close,
    .cms_toolbar-item-logo a,
    .cms_placeholders-menu,
    .cms_toolbar-debug .cms_debug-bar {
>>>>>>> b8951411
        background-image: url("../img/toolbar/sprite_toolbar@2x.png") !important;
        background-size: 190px !important;
    }

    // #RETINA PLACEHOLDER#
    .cms_placeholder-title:before {
        background-image: url("../img/toolbar/sprite_toolbar@2x.png") !important;
        background-size: 190px !important;
    }

    // end of retina
}<|MERGE_RESOLUTION|>--- conflicted
+++ resolved
@@ -2,18 +2,11 @@
 // #RETINA#
 @include print-and-retina() {
     // #RETINA TOOLBAR#
-<<<<<<< HEAD
-    .cms_clipboard ul a,
-    .cms_clipboard-empty a,
-    .cms_tooltip,
-    .cms_placeholders-menu {
-=======
     .cms_toolbar-item-navigation-children > a span,
     .cms_messages .cms_messages-close,
     .cms_toolbar-item-logo a,
     .cms_placeholders-menu,
     .cms_toolbar-debug .cms_debug-bar {
->>>>>>> b8951411
         background-image: url("../img/toolbar/sprite_toolbar@2x.png") !important;
         background-size: 190px !important;
     }
