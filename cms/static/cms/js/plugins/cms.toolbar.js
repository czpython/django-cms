--- conflicted
+++ resolved
@@ -2,11 +2,7 @@
 /* #CMS.TOOLBAR# */
 (function($) {
 // CMS.$ will be passed for $
-<<<<<<< HEAD
-CMS.$(document).ready(function () {
-=======
 $(document).ready(function () {
->>>>>>> 4539c52c
 	/*!
 	 * Toolbar
 	 * @version: 2.0.0
@@ -20,12 +16,8 @@
 			'csrf': '',
 			'debug': false, // not yet required
 			'settings': {
-<<<<<<< HEAD
-				'toolbar': 'expanded' // expanded or collapsed
-=======
 				'toolbar': 'expanded', // expanded or collapsed
 				'mode': 'edit' // live, draft, edit or layout
->>>>>>> 4539c52c
 			},
 			'sidebarDuration': 300,
 			'sidebarWidth': 275,
@@ -59,10 +51,6 @@
 			this.body = $('html');
 			this.sideframe = this.container.find('.cms_sideframe');
 			this.dialogue = this.container.find('.cms_dialogue');
-<<<<<<< HEAD
-			this.dialogueActive = false;
-			this.modal = this.container.find('.cms_modal');
-=======
 			this.lockToolbar = false;
 			this.modal = this.container.find('.cms_modal');
 
@@ -71,7 +59,6 @@
 			this.bars = $('.cms_placeholder-bar');
 			this.plugins = $('.cms_placeholder');
 			this.dragholders = $('.cms_dragholder');
->>>>>>> 4539c52c
 
 			// setup initial stuff
 			this._setup();
@@ -83,11 +70,8 @@
 		_setup: function () {
 			// setup toolbar visibility, we need to reverse the options to set the correct state
 			(this.settings.toolbar === 'expanded') ? this._showToolbar(0, true) : this._hideToolbar(0, true);
-<<<<<<< HEAD
-=======
 			// setup toolbar mode
 			(this.settings.mode === 'layout') ? this._enableDragMode(300, true) : this._enableEditMode(300, true);
->>>>>>> 4539c52c
 		},
 
 		_events: function () {
@@ -172,25 +156,6 @@
 				that._endModalMove(e);
 				that._endModalResize(e);
 			});
-<<<<<<< HEAD
-		},
-
-		toggleToolbar: function (speed) {
-			(this.settings.toolbar === 'collapsed') ? this._showToolbar(speed) : this._hideToolbar(speed);
-		},
-
-		_showToolbar: function (speed, init) {
-			this.toolbarTrigger.addClass('cms_toolbar-trigger-expanded');
-			this.toolbar.slideDown(speed);
-			this.settings.toolbar = 'expanded';
-			if(!init) this.setSettings();
-		},
-
-		_hideToolbar: function (speed, init) {
-			// cancel if dialogue is active
-			if(this.dialogueActive) return false;
-
-=======
 
 			// event for switching between edit and layout mode
 			this.menu.bind('click', function (e) {
@@ -226,25 +191,12 @@
 			// cancel if dialogue is active
 			if(this.lockToolbar) return false;
 
->>>>>>> 4539c52c
 			this.toolbarTrigger.removeClass('cms_toolbar-trigger-expanded');
 			this.toolbar.slideUp(speed);
 			this.settings.toolbar = 'collapsed';
 			if(!init) this.setSettings();
 		},
 
-<<<<<<< HEAD
-		// this function is a placeholder and should update the backend with various toolbar states
-		setSettings: function () {
-			// todo do queue system
-			console.log(this.getSettings());
-		},
-
-		getSettings: function () {
-			return this.options;
-		},
-
-=======
 		_enableEditMode: function (speed, init) {
 			this.bars.hide();
 			this.plugins.fadeIn(speed);
@@ -279,7 +231,6 @@
 			return this.options;
 		},
 
->>>>>>> 4539c52c
 		delegate: function (el) {
 			// save local vars
 			var target = el.attr('rel');
@@ -296,46 +247,9 @@
 					break;
 				default:
 					this.openModal(el.attr('href'), []);
-<<<<<<< HEAD
 			}
 		},
 
-		_setSwitcher: function (el) {
-			// save local vars
-			var active = el.hasClass('cms_toolbar-item_switch-active');
-			var anchor = el.find('a');
-			var knob = el.find('.cms_toolbar-item_switch-knob');
-			var duration = 300;
-
-			if(active) {
-				knob.animate({
-					'right': anchor.outerWidth(true) - (knob.outerWidth(true) + 2)
-				}, duration);
-				// move anchor behind the knob
-				anchor.css('z-index', 1).animate({
-					'padding-top': 6,
-					'padding-right': 14,
-					'padding-bottom': 4,
-					'padding-left': 28
-				}, duration);
-			} else {
-				knob.animate({
-					'left': anchor.outerWidth(true) - (knob.outerWidth(true) + 2)
-				}, duration);
-				// move anchor behind the knob
-				anchor.css('z-index', 1).animate({
-					'padding-top': 6,
-					'padding-right': 28,
-					'padding-bottom': 4,
-					'padding-left': 14
-				}, duration);
-=======
->>>>>>> 4539c52c
-			}
-		},
-
-<<<<<<< HEAD
-=======
 		_setSwitcher: function (el) {
 			// save local vars
 			var active = el.hasClass('cms_toolbar-item_switch-active');
@@ -367,7 +281,6 @@
 				}, duration);
 			}
 
->>>>>>> 4539c52c
 			// reload
 			setTimeout(function () {
 				// TODO: this should only call reload insted of attaching new url
@@ -379,12 +292,8 @@
 			// prepare iframe
 			var that = this;
 			var holder = this.sideframe.find('.cms_sideframe-frame');
-<<<<<<< HEAD
-			var iframe = $('<iframe src="'+url+'" class="" frameborder="0" />');
-=======
 			// TODO the additional param should be inside the url?
 			var iframe = $('<iframe src="'+url+'?cms_admin_frontend=true'+'" class="" frameborder="0" />');
->>>>>>> 4539c52c
 				iframe.hide();
 			var width = this.options.sidebarWidth;
 
@@ -514,23 +423,6 @@
 
 			// display modal
 			this._showModal(this.options.modalDuration);
-<<<<<<< HEAD
-		},
-
-		_showSideframe: function (width) {
-			this.sideframe.animate({ 'width': width }, this.options.sidebarDuration);
-			this.body.animate({ 'margin-left': width }, this.options.sidebarDuration);
-		},
-
-		_hideSideframe: function () {
-			this.sideframe.animate({ 'width': 0 }, this.options.sidebarDuration, function () { $(this).hide(); });
-			this.body.animate({ 'margin-left': 0 }, this.options.sidebarDuration);
-			this.sideframe.find('.cms_sideframe-frame').removeClass('cms_modal-loader');
-			// remove the iframe
-			this.sideframe.find('iframe').remove();
-		},
-
-=======
 		},
 
 		_showSideframe: function (width) {
@@ -548,7 +440,6 @@
 			this.lockToolbar = false;
 		},
 
->>>>>>> 4539c52c
 		_startSideframeResize: function () {
 			var that = this;
 			// this prevents the iframe from being focusable
@@ -574,11 +465,7 @@
 				'top': 30
 			}, this.options.dialogueDuration);
 
-<<<<<<< HEAD
-			this.dialogueActive = true;
-=======
 			this.lockToolbar = true;
->>>>>>> 4539c52c
 		},
 
 		_hideDialogue: function () {
@@ -587,11 +474,7 @@
 				'top': -height
 			}, this.options.dialogueDuration);
 
-<<<<<<< HEAD
-			this.dialogueActive = false;
-=======
 			this.lockToolbar = false;
->>>>>>> 4539c52c
 		},
 
 		_showModal: function (speed) {
@@ -681,17 +564,10 @@
 				container.css({'width': w, 'height': h });
 			});
 		},
-<<<<<<< HEAD
 
 		_endModalResize: function () {
 			this.modal.find('.cms_modal-shim').hide();
 
-=======
-
-		_endModalResize: function () {
-			this.modal.find('.cms_modal-shim').hide();
-
->>>>>>> 4539c52c
 			$(document).unbind('mousemove.cms');
 		},
 
