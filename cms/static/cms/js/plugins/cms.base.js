/*##################################################|*/
/* #CMS# */

// ensuring django namespace is set correctly
var django = window.django || undefined;

// ensuring jQuery namespace is set correctly
var jQuery = (django) ? django.jQuery : window.jQuery || undefined;

// ensuring Class namespace is set correctly
var Class = window.Class || undefined;

// ensuring CMS namespace is set correctly
var CMS = {
	'$': (jQuery) ? jQuery.noConflict() : undefined,
	'Class': (Class) ? Class.noConflict() : undefined,
	'API': {}
};

/*##################################################|*/
/* #CMS.API# */
(function($) {
// CMS.$ will be passed for $
$(document).ready(function () {
	/*!
	 * CNS.API.Helpers
	 * Multiple helpers used accross all CMS features
	 */
	CMS.API.Helpers = {

		// redirects to a specific url or reloads browser
		reloadBrowser: function (url, timeout) {
			// is there a parent window?
			var parent = (window.parent) ? window.parent : window;
			// add timeout if provided
			parent.setTimeout(function () {
				(url) ? parent.location.href = url : parent.location.reload();
			}, timeout || 0);
		},

		// disable multiple form submissions
		preventSubmit: function () {
			var forms = $('#cms_toolbar').find('form');
			forms.submit(function () {
				// we cannot use disabled as the name action will be ignored
				$('input[type="submit"]').bind('click', function (e) {
					e.preventDefault();
				}).css('opacity', 0.5);
			});
		},

		// fixes csrf behaviour
		csrf: function (csrf_token) {
			$.ajaxSetup({
				beforeSend: function (xhr) {
					// set csrf_token
					xhr.setRequestHeader("X-CSRFToken", csrf_token);
				}
			});
		},

		// handles the tooltip for the plugins
		showTooltip: function (name, id) {
			var tooltip = $('.cms_tooltip');

			// change css and attributes
			tooltip.css('visibility', 'visible')
				.data('plugin_id', id)
				.show()
				.find('span').html(name);

			// attaches move event
			// this sets the correct position for the edit tooltip
			$('body').bind('mousemove.cms', function (e) {
				// so lets figure out where we are
				var offset = 20;
				var bound = $(document).width();
				var pos = e.pageX + tooltip.outerWidth(true) + offset;

				tooltip.css({
					'left': (pos >= bound) ? e.pageX - tooltip.outerWidth(true) - offset : e.pageX + offset,
					'top': e.pageY - 12
				});
			});

			// attach tooltip event for touch devices
			tooltip.bind('touchstart.cms', function () {
				$('#cms_plugin-' + $(this).data('plugin_id')).trigger('dblclick');
			});
		},

		hideTooltip: function () {
			var tooltip = $('.cms_tooltip');

			// change css
			tooltip.css('visibility', 'hidden').hide();

			// unbind events
			$('body').unbind('mousemove.cms');
			tooltip.unbind('touchstart.cms');
		},

		// sends or retrieves a JSON from localStorage or the session if local storage is not available
		setSettings: function (settings) {
			// cancel if local storage is not available
			if(!window.localStorage) return false;

			// set settings
			settings = $.extend({}, CMS.config.settings, settings);
			// save inside local storage
			localStorage.setItem('cms_cookie', JSON.stringify(settings));
		},

		getSettings: function () {
			// cancel if local storage is not available
			if(!window.localStorage) return false;

			// check if there are settings defined
			var settings = localStorage.getItem('cms_cookie');

			// set settings are not defined, ensure they are
			if(settings === null) this.setSettings(CMS.config.settings);

			// finally get settings
			return JSON.parse(localStorage.getItem('cms_cookie'));
		},

		// prevents scrolling when another scrollbar is used (for better ux)
		preventScroll: function (disable) {
			// disable
			return false;

			// cancel if scrollbar is not visible
			if($(document).height() <= $(window).height()) return false;

			var scrollTop = $(window).scrollTop();
			var html = $('html');

			if(disable) {
				html.addClass('cms_toolbar-noscroll').css('top',-scrollTop).data('scroll', scrollTop);
			} else {
				html.removeClass('cms_toolbar-noscroll');
				$(window).scrollTop(html.data('scroll'));
			}
		}

	};

	// autoinits
	CMS.API.Helpers.preventSubmit();

});
<<<<<<< HEAD
})(CMS.$);
=======
})(CMS.$);

// this will be fixed in jQuery 1.6+
(function ( $ ) {
    var filters = $.expr[":"];
    if ( !filters.focus ) {
        filters.focus = function( elem ) {
           return elem === document.activeElement && ( elem.type || elem.href );
        };
    }
})( CMS.$ );
>>>>>>> f04584b4
<|MERGE_RESOLUTION|>--- conflicted
+++ resolved
@@ -150,9 +150,6 @@
 	CMS.API.Helpers.preventSubmit();
 
 });
-<<<<<<< HEAD
-})(CMS.$);
-=======
 })(CMS.$);
 
 // this will be fixed in jQuery 1.6+
@@ -163,5 +160,4 @@
            return elem === document.activeElement && ( elem.type || elem.href );
         };
     }
-})( CMS.$ );
->>>>>>> f04584b4
+})( CMS.$ );