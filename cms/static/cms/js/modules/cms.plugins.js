//##################################################################################################################
// #PLUGINS#
/* global CMS */

(function ($) {
    'use strict';

    // TODO move out to separate module CMS-276
    var KEYS = {
        SHIFT: 16
    };
    // CMS.$ will be passed for $
    $(document).ready(function () {
<<<<<<< HEAD

        $(document).on('pointerup.cms', function () {
            // call it as a static method, because otherwise we trigger it the amount of times
            // CMS.Plugin is instantiated, which does not make much sense
            CMS.Plugin.prototype._hideSubnav();
=======
        $(document).on('keydown', function (e) {
            if (e.keyCode === KEYS.SHIFT) {
                $(this).data('expandmode', true);
            }
        }).on('keyup', function (e) {
            if (e.keyCode === KEYS.SHIFT) {
                $(this).data('expandmode', false);
            }
>>>>>>> 27a7c59d
        });

        /*!
         * Plugins
         * for created plugins or generics (static content)
         */
        CMS.Plugin = new CMS.Class({

            implement: [CMS.API.Helpers],

            options: {
                'type': '', // bar, plugin or generic
                'placeholder_id': null,
                'plugin_type': '',
                'plugin_id': null,
                'plugin_language': '',
                'plugin_parent': null,
                'plugin_order': null,
                'plugin_breadcrumb': [],
                'plugin_restriction': [],
                'urls': {
                    'add_plugin': '',
                    'edit_plugin': '',
                    'move_plugin': '',
                    'copy_plugin': '',
                    'delete_plugin': ''
                }
            },

            initialize: function (container, options) {
                this.container = $('.' + container);
                this.options = $.extend(true, {}, this.options, options);

                // elements
                this.body = $(document);

                // states
                this.csrf = CMS.config.csrf;
                this.timer = function () {};
                this.timeout = 250;
                this.focused = false;
                this.click = 'pointerup.cms';

                // bind data element to the container
                this.container.data('settings', this.options);

                // determine type of plugin
                switch (this.options.type) {
                    case 'placeholder': // handler for placeholder bars
                        this._setPlaceholder();
                        this._collapsables();
                        break;
                    case 'plugin': // handler for all plugins
                        this._setPlugin();
                        this._collapsables();
                        break;
                    default: // handler for static content
                        this._setGeneric();
                }
            },

            // initial methods
            _setPlaceholder: function () {
                var that = this;
                var title = '.cms-dragbar-title';
                var expanded = 'cms-dragbar-title-expanded';
                var dragbar = $('.cms-dragbar-' + this.options.placeholder_id);

                // register the subnav on the placeholder
                this._setSubnav(dragbar.find('.cms-submenu'));

                var settings = CMS.settings;
                settings.dragbars = settings.dragbars || [];

                // enable expanding/collapsing globally within the placeholder
                dragbar.find(title).bind(this.click, function () {
                    ($(this).hasClass(expanded)) ? that._collapseAll($(this)) : that._expandAll($(this));
                });

                if ($.inArray(this.options.placeholder_id, settings.dragbars) !== -1) {
                    dragbar.find(title).addClass(expanded);
                }
            },

            _setPlugin: function () {
                var that = this;

                // adds double click to edit
                this.container.bind('dblclick', function (e) {
                    e.preventDefault();
                    e.stopPropagation();
                    that.editPlugin(
                        that.options.urls.edit_plugin,
                        that.options.plugin_name,
                        that.options.plugin_breadcrumb
                    );
                });

                // adds edit tooltip
                this.container.bind('pointerover.cms pointerout.cms', function (e) {
                    e.stopPropagation();
                    var name = that.options.plugin_name;
                    var id = that.options.plugin_id;
                    (e.type === 'pointerover') ? that.showTooltip(name, id) : that.hideTooltip();
                });

                // adds listener for all plugin updates
                this.container.bind('cms.plugins.update', function (e) {
                    e.stopPropagation();
                    that.movePlugin();
                });
                // adds listener for copy/paste updates
                this.container.bind('cms.plugin.update', function (e) {
                    e.stopPropagation();

                    var el = $(e.delegateTarget);
                    var dragitem = $('.cms-draggable-' + el.data('settings').plugin_id);
                    var placeholder_id = that._getId(
                        dragitem.parents('.cms-draggables').last().prevAll('.cms-dragbar').first()
                    );

                    // if placeholder_id is empty, cancel
                    if (!placeholder_id) {
                        return false;
                    }

                    var data = el.data('settings');
                    data.target = placeholder_id;
                    data.parent = that._getId(dragitem.parent().closest('.cms-draggable'));

                    that.copyPlugin(data);
                });

                // variables for dragitems
                var draggable = $('.cms-draggable-' + this.options.plugin_id);
                var dragitem = draggable.find('> .cms-dragitem');

                // attach event to the plugin menu
                this._setSubnav(draggable.find('> .cms-dragitem .cms-submenu'));

                // adds double click to edit
                dragitem.bind('dblclick', function (e) {
                    e.preventDefault();
                    e.stopPropagation();
                    that.editPlugin(
                        that.options.urls.edit_plugin,
                        that.options.plugin_name,
                        that.options.plugin_breadcrumb
                    );
                });
            },

            _setGeneric: function () {
                var that = this;

                // adds double click to edit
                this.container.bind('dblclick', function (e) {
                    e.preventDefault();
                    e.stopPropagation();
                    that.editPlugin(that.options.urls.edit_plugin, that.options.plugin_name, []);
                });

                // adds edit tooltip
                this.container.bind('pointerover.cms pointerout.cms', function (e) {
                    e.stopPropagation();
                    var name = that.options.plugin_name;
                    var id = that.options.plugin_id;
                    (e.type === 'pointerover') ? that.showTooltip(name, id) : that.hideTooltip();
                });
            },

            // public methods
            addPlugin: function (type, name, parent) {
                // cancel request if already in progress
                if (CMS.API.locked) {
                    return false;
                }
                CMS.API.locked = true;

                var that = this;
                var data = {
                    'placeholder_id': this.options.placeholder_id,
                    'plugin_type': type,
                    'plugin_parent': parent || '',
                    'plugin_language': this.options.plugin_language,
                    'csrfmiddlewaretoken': this.csrf
                };

                $.ajax({
                    'type': 'POST',
                    'url': this.options.urls.add_plugin,
                    'data': data,
                    'success': function (data) {
                        CMS.API.locked = false;
                        that.newPlugin = data;
                        that.editPlugin(data.url, name, data.breadcrumb);
                    },
                    'error': function (jqXHR) {
                        CMS.API.locked = false;
                        var msg = CMS.config.lang.error;
                        // trigger error
                        that._showError(msg + jqXHR.responseText || jqXHR.status + ' ' + jqXHR.statusText);
                    }
                });
            },

            editPlugin: function (url, name, breadcrumb) {
                // trigger modal window
                var modal = new CMS.Modal({
                    'newPlugin': this.newPlugin || false,
                    'onClose': this.options.onClose || false,
                    'redirectOnClose': this.options.redirectOnClose || false
                });
                modal.open(url, name, breadcrumb);
            },

            copyPlugin: function (options, source_language) {
                // cancel request if already in progress
                if (CMS.API.locked) {
                    return false;
                }
                CMS.API.locked = true;

                var that = this;
                var move = (options || source_language) ? true : false;
                // set correct options
                options = options || this.options;
                if (source_language) {
                    options.target = options.placeholder_id;
                    options.plugin_id = '';
                    options.parent = '';
                } else {
                    source_language = options.plugin_language;
                }

                var data = {
                    'source_placeholder_id': options.placeholder_id,
                    'source_plugin_id': options.plugin_id || '',
                    'source_language': source_language,
                    'target_plugin_id': options.parent || '',
                    'target_placeholder_id': options.target || CMS.config.clipboard.id,
                    'target_language': options.page_language || source_language,
                    'csrfmiddlewaretoken': this.csrf
                };
                var request = {
                    'type': 'POST',
                    'url': options.urls.copy_plugin,
                    'data': data,
                    'success': function () {
                        CMS.API.Toolbar.openMessage(CMS.config.lang.success);
                        // reload
                        CMS.API.Helpers.reloadBrowser();
                    },
                    'error': function (jqXHR) {
                        CMS.API.locked = false;
                        var msg = CMS.config.lang.error;
                        // trigger error
                        that._showError(msg + jqXHR.responseText || jqXHR.status + ' ' + jqXHR.statusText);
                    }
                };

                if (move) {
                    $.ajax(request);
                } else {
                    // ensure clipboard is cleaned
                    CMS.API.Clipboard.clear(function () {
                        $.ajax(request);
                    });
                }
            },

            cutPlugin: function () {
                // if cut is once triggered, prevend additional actions
                if (CMS.API.locked) {
                    return false;
                }
                CMS.API.locked = true;

                var that = this;
                var data = {
                    'placeholder_id': CMS.config.clipboard.id,
                    'plugin_id': this.options.plugin_id,
                    'plugin_parent': '',
                    'plugin_language': this.options.page_language,
                    'plugin_order': [this.options.plugin_id],
                    'csrfmiddlewaretoken': this.csrf
                };

                // ensure clipboard is cleaned
                CMS.API.Clipboard.clear(function () {
                    // cancel request if already in progress
                    if (CMS.API.locked) {
                        return false;
                    }
                    CMS.API.locked = true;

                    // move plugin
                    $.ajax({
                        'type': 'POST',
                        'url': that.options.urls.move_plugin,
                        'data': data,
                        'success': function () {
                            CMS.API.Toolbar.openMessage(CMS.config.lang.success);
                            // if response is reload
                            CMS.API.Helpers.reloadBrowser();
                        },
                        'error': function (jqXHR) {
                            CMS.API.locked = false;
                            var msg = CMS.config.lang.error;
                            // trigger error
                            that._showError(msg + jqXHR.responseText || jqXHR.status + ' ' + jqXHR.statusText);
                        }
                    });
                });
            },

            movePlugin: function (options) {
                // cancel request if already in progress
                if (CMS.API.locked) {
                    return false;
                }
                CMS.API.locked = true;

                var that = this;
                // set correct options
                options = options || this.options;

                var plugin = $('.cms-plugin-' + options.plugin_id);
                var dragitem = $('.cms-draggable-' + options.plugin_id);

                // SETTING POSITION
                this._setPosition(options.plugin_id, plugin, dragitem);

                // SAVING POSITION
                var placeholder_id = this._getId(
                    dragitem.parents('.cms-draggables').last().prevAll('.cms-dragbar').first()
                );
                var plugin_parent = this._getId(dragitem.parent().closest('.cms-draggable'));
                var plugin_order = this._getIds(dragitem.siblings('.cms-draggable').andSelf());

                // cancel here if we have no placeholder id
                if (placeholder_id === false) {
                    return false;
                }

                // gather the data for ajax request
                var data = {
                    placeholder_id: placeholder_id,
                    plugin_id: options.plugin_id,
                    plugin_parent: plugin_parent || '',
                    // this is a hack: when moving to different languages use the global language
                    plugin_language: options.page_language,
                    plugin_order: plugin_order,
                    csrfmiddlewaretoken: this.csrf
                };

                $.ajax({
                    type: 'POST',
                    url: options.urls.move_plugin,
                    data: data,
                    success: function (response) {
                        // if response is reload
                        if (response.reload) {
                            CMS.API.Helpers.reloadBrowser();
                        }

                        // enable actions again
                        CMS.API.locked = false;

                        // TODO: show only if (response.status)
                        that._showSuccess(dragitem);
                    },
                    error: function (jqXHR) {
                        CMS.API.locked = false;
                        var msg = CMS.config.lang.error;
                        // trigger error
                        that._showError(msg + jqXHR.responseText || jqXHR.status + ' ' + jqXHR.statusText);
                    }
                });

                // show publish button
                $('.cms-btn-publish')
                    .addClass('cms-btn-publish-active')
                    .removeClass('cms-btn-disabled')
                    .parent().show();

                // enable revert to live
                $('.cms-toolbar-revert').removeClass('cms-toolbar-item-navigation-disabled');
            },

            deletePlugin: function (url, name, breadcrumb) {
                // trigger modal window
                var modal = new CMS.Modal({
                    'newPlugin': this.newPlugin || false,
                    'onClose': this.options.onClose || false,
                    'redirectOnClose': this.options.redirectOnClose || false
                });
                modal.open(url, name, breadcrumb);
            },

            // private methods
            _setPosition: function (id, plugin, dragitem) {
                // after we insert the plugin onto its new place, we need to figure out where to position it
                var prevItem = dragitem.prev('.cms-draggable');
                var nextItem = dragitem.next('.cms-draggable');
                var parent = dragitem.parent().closest('.cms-draggable');
                var child = $('.cms-plugin-' + this._getId(parent));
                var placeholder = dragitem.closest('.cms-dragarea');

                // determine if there are other plugins within the same level, this makes the move easier
                if (prevItem.length) {
                    plugin.insertAfter($('.cms-plugin-' + this._getId(prevItem)));
                } else if (nextItem.length) {
                    plugin.insertBefore($('.cms-plugin-' + this._getId(nextItem)));
                } else if (parent.length) {
                    // if we can't find a plugin on the same level, we need to travel higher
                    // for this we need to find the deepest child
                    while (child.children().length) {
                        child = child.children();
                    }
                    child.append(plugin);
                } else if (placeholder.length) {
                    // we also need to cover the case if we move the plugin to an empty placeholder
                    plugin.insertAfter($('.cms-placeholder-' + this._getId(placeholder)));
                } else {
                    // if we did not found a match, reload
                    CMS.API.Helpers.reloadBrowser();
                }
            },

            editPluginPostAjax: function (caller, toolbar, response) {
                if (typeof toolbar === 'undefined' || typeof response === 'undefined') {
                    return function (toolbar, response) {
                        var that = caller;
                        that.editPlugin(response.url, that.options.plugin_name, response.breadcrumb);
                    };
                }
                this.editPlugin(response.url, this.options.plugin_name, response.breadcrumb);
            },

            _setSubnav: function (nav) {
                var that = this;

                nav.bind('click', function (e) {
                    e.preventDefault();
                    e.stopPropagation();
                    var trigger = $(this);
                    if (trigger.hasClass('cms-btn-active')) {
                        that._hideSubnav(trigger);
                    } else {
                        that._hideSubnav();
                        that._showSubnav(trigger);
                    }
                });

                nav.siblings('.cms-submenu-dropdown').on('mousedown mousemove mouseup', function (e) {
                    e.stopPropagation();
                }).on('touchstart', function (e) {
                    // required for scrolling on mobile
                    e.stopPropagation();
                });

                nav.siblings('.cms-submenu-dropdown').find('a').bind('click.cms', function (e) {
                    e.preventDefault();
                    e.stopPropagation();

                    // show loader and make sure scroll doesn't jump
                    CMS.API.Toolbar._loader(true);

                    var el = $(this);
                    that._hideSubnav(nav);

                    // set switch for subnav entries
                    switch (el.attr('data-rel')) {
                        case 'add':
                            that.addPlugin(
                                el.attr('href').replace('#', ''),
                                el.text(),
                                that._getId(el.closest('.cms-draggable'))
                            );
                            break;
                        case 'ajax_add':
                            CMS.API.Toolbar.openAjax(
                                el.attr('href'),
                                JSON.stringify(el.data('post')),
                                el.data('text'),
                                that.editPluginPostAjax(that),
                                el.data('on-success')
                            );
                            break;
                        case 'edit':
                            that.editPlugin(
                                that.options.urls.edit_plugin,
                                that.options.plugin_name,
                                that.options.plugin_breadcrumb
                            );
                            break;
                        case 'copy-lang':
                            that.copyPlugin(this.options, el.attr('data-language'));
                            break;
                        case 'copy':
                            that.copyPlugin();
                            break;
                        case 'cut':
                            that.cutPlugin();
                            break;
                        case 'delete':
                            that.deletePlugin(
                                that.options.urls.delete_plugin,
                                that.options.plugin_name,
                                that.options.plugin_breadcrumb
                            );
                            break;
                        default:
                            CMS.API.Toolbar._loader(false);
                            CMS.API.Toolbar._delegate(el);
                    }
                });

                nav.siblings('.cms-submenu-quicksearch')
                    .find('input').on('keyup keydown focus pointerup', function (e) {
                    if (e.type === 'focus') {
                        that.focused = true;
                    }
                    if (e.type === 'keyup') {
                        clearTimeout(that.timer);
                        // keybound is not required
                        that.timer = setTimeout(function () {
                            that._searchSubnav(nav, $(e.currentTarget).val());
                        }, 100);
                    }
                });

                // set data attributes for original top positioning
                nav.siblings('.cms-submenu-dropdown').each(function () {
                    $(this).data('top', $(this).css('top'));
                });

                // prevent propagnation
                nav.on(this.click + ' dblclick', function (e) {
                    e.stopPropagation();
                });
                nav.siblings('.cms-submenu-quicksearch, .cms-submenu-dropdown').on(this.click, function (e) {
                    e.stopPropagation();
                });
            },

            _showSubnav: function (nav) {
                var that = this;
                var dropdown = nav.siblings('.cms-submenu-dropdown');
                var offset = parseInt(dropdown.data('top'));
                nav.addClass('cms-btn-active');

                // reset z indexes
                var reset = $('.cms-submenu').parentsUntil('.cms-dragarea');
                var scrollHint = dropdown.find('.cms-submenu-scroll-hint');

                reset.css('z-index', 0);

                var parents = nav.parentsUntil('.cms-dragarea');
                parents.css('z-index', 999);

                // show subnav
                nav.siblings('.cms-submenu-quicksearch').show().find('input');

                // set visible states
                nav.siblings('.cms-submenu-dropdown').show().on('scroll', function () {
                    scrollHint.fadeOut(100);
                    $(this).off('scroll');
                });

                // show scrollHint for FF on OSX
                if (dropdown[0].scrollHeight > dropdown.height()) {
                    scrollHint.show();
                }

                // add key events
                $(document).unbind('keydown.cms');
                $(document).bind('keydown.cms', function (e) {
                    var anchors = nav.siblings('.cms-submenu-dropdown').find('.cms-submenu-item:visible a');
                    var index = anchors.index(anchors.filter(':focus'));

                    // bind arrow down and tab keys
                    if (e.keyCode === 40 || e.keyCode === 9) {
                        that.traverse = true;
                        e.preventDefault();
                        if (index >= 0 && index < anchors.length - 1) {
                            anchors.eq(index + 1).focus();
                        } else {
                            anchors.eq(0).focus();
                        }
                    }

                    // bind arrow up and shift+tab keys
                    if (e.keyCode === 38 || (e.keyCode === 9 && e.shiftKey)) {
                        e.preventDefault();
                        if (anchors.is(':focus')) {
                            anchors.eq(index - 1).focus();
                        } else {
                            anchors.eq(anchors.length).focus();
                        }
                    }

                    // hide subnav when hitting enter or escape
                    if (e.keyCode === 13 || e.keyCode === 27) {
                        that.traverse = false;
                        nav.siblings('.cms-submenu-quicksearch').find('input').blur();
                        that._hideSubnav(nav);
                    }
                });

                // calculate subnav bounds
                if ($(window).height() + $(window).scrollTop() - nav.offset().top - dropdown.height() <= 10 &&
                    nav.offset().top - dropdown.height() >= 0) {
                    dropdown.css('top', 'auto');
                    dropdown.css('bottom', offset);
                    // if parent is within a plugin, add additional offset
                    if (dropdown.closest('.cms-draggable').length) {
                        dropdown.css('bottom', offset - 1);
                    }
                } else {
                    dropdown.css('top', offset);
                    dropdown.css('bottom', 'auto');
                }
            },

            /**
             * hides the opened navigation
             *
             * @static
             * @param [nav] jQuery element representing the subnav trigger
             */
            _hideSubnav: function (nav) {
                nav = nav || $('.cms-submenu.cms-btn-active');
                if (!nav.length) {
                    return;
                }
                nav.removeClass('cms-btn-active');

                // set correct active state
                nav.closest('.cms-draggable').data('active', false);

                nav.siblings('.cms-submenu-dropdown').hide();
                nav.siblings('.cms-submenu-quicksearch').hide();
                // reset search
                nav.siblings('.cms-submenu-quicksearch').find('input').val('').blur();

                // reset relativity
                $('.cms-dragbar').css('position', '');
            },

            _searchSubnav: function (nav, value) {
                var items = nav.siblings('.cms-submenu-dropdown').find('.cms-submenu-item');
                var titles = nav.siblings('.cms-submenu-dropdown').find('.cms-submenu-item-title');

                // cancel if value is zero
                if (value === '') {
                    items.add(titles).show();
                    return false;
                }

                // loop through items and figure out if we need to hide items
                items.find('a, span').each(function (index, item) {
                    item = $(item);
                    var text = item.text().toLowerCase();
                    var search = value.toLowerCase();

                    (text.indexOf(search) >= 0) ? item.parent().show() : item.parent().hide();
                });

                // check if a title is matching
                titles.filter(':visible').each(function (index, item) {
                    titles.hide();
                    $(item).nextUntil('.cms-submenu-item-title').show();
                });

                // always display title of a category
                items.filter(':visible').each(function (index, item) {
                    if ($(item).prev().hasClass('cms-submenu-item-title')) {
                        $(item).prev().show();
                    } else {
                        $(item).prevUntil('.cms-submenu-item-title').last().prev().show();
                    }
                });

                // if there is no element visible, show only first categoriy
                nav.siblings('.cms-submenu-dropdown').show();
                if (items.add(titles).filter(':visible').length <= 0) {
                    nav.siblings('.cms-submenu-dropdown').hide();
                }

                // hide scrollHint
                nav.siblings('.cms-submenu-dropdown').find('.cms-submenu-scroll-hint').hide();
            },

            /**
             * Toggles collapsable item
             *
             * @method toggleCollapsable
             * @private
             * @param el jQuery element to toggle
             */
            _toggleCollapsable: function toggleCollapsable(el) {
                var that = this;
                var id = that._getId($(this).parent());
                var draggable = $('.cms-draggable-' + this.options.plugin_id);
                var items;

                var settings = CMS.settings;
                settings.states = settings.states || [];

                // collapsable function and save states
                if (el.hasClass('cms-dragitem-expanded')) {
                    settings.states.splice($.inArray(id, settings.states), 1);
                    el.removeClass('cms-dragitem-expanded').parent().find('> .cms-draggables').hide();
                    if ($(document).data('expandmode')) {
                        items = draggable.find('.cms-draggable').find('.cms-dragitem-collapsable');
                        if (!items.length) {
                            return false;
                        }
                        items.each(function () {
                            var item = $(this);
                            if (item.hasClass('cms-dragitem-expanded')) {
                                that._toggleCollapsable(item);
                            }
                        });
                    }

                } else {
                    settings.states.push(id);
                    el.addClass('cms-dragitem-expanded').parent().find('> .cms-draggables').show();
                    if ($(document).data('expandmode')) {
                        items = draggable.find('.cms-draggable').find('.cms-dragitem-collapsable');
                        if (!items.length) {
                            return false;
                        }
                        items.each(function () {
                            var item = $(this);
                            if (!item.hasClass('cms-dragitem-expanded')) {
                                that._toggleCollapsable(item);
                            }
                        });
                    }
                }

                // make sure structurboard gets updated after expanding
                $(window).trigger('resize.sideframe');

                // save settings
                CMS.API.Toolbar.setSettings(settings);
            },

            _collapsables: function () {
                // one time setup
                var that = this;
                var settings = CMS.settings;
                var draggable = $('.cms-draggable-' + this.options.plugin_id);

                // check which button should be shown for collapsemenu
                this.container.each(function (index, item) {
                    var els = $(item).find('.cms-dragitem-collapsable');
                    var open = els.filter('.cms-dragitem-expanded');
                    if (els.length === open.length && (els.length + open.length !== 0)) {
                        $(item).find('.cms-dragbar-title').addClass('cms-dragbar-title-expanded');
                    }
                });
                // cancel here if its not a draggable
                if (!draggable.length) {
                    return false;
                }

                // attach events to draggable
                draggable.find('> .cms-dragitem-collapsable').bind(this.click, function () {
                    var el = $(this);
                    that._toggleCollapsable(el);
                });

                // adds double click event
                draggable.bind('dblclick', function (e) {
                    e.stopPropagation();
                    $('.cms-plugin-' + that._getId($(this))).trigger('dblclick');
                });

                // only needs to be excecuted once
                if (CMS.Toolbar.ready) {
                    return false;
                }

                // removing dublicate entries
                var sortedArr = settings.states.sort();
                var filteredArray = [];
                for (var i = 0; i < sortedArr.length; i++) {
                    if (sortedArr[i] !== sortedArr[i + 1]) {
                        filteredArray.push(sortedArr[i]);
                    }
                }
                settings.states = filteredArray;

                // loop through the items
                $.each(CMS.settings.states, function (index, id) {
                    var el = $('.cms-draggable-' + id);
                    // only add this class to elements which have a draggable area
                    if (el.find('.cms-draggables').length) {
                        el.find('> .cms-draggables').show();
                        el.find('> .cms-dragitem').addClass('cms-dragitem-expanded');
                    }
                });

                // set global setup
                CMS.Toolbar.ready = true;
            },

            _expandAll: function (el) {
                var that = this;
                var items = el.closest('.cms-dragarea').find('.cms-dragitem-collapsable');
                // cancel if there are no items
                if (!items.length) {
                    return false;
                }
                items.each(function () {
                    var item = $(this);
                    if (!item.hasClass('cms-dragitem-expanded')) {
                        that._toggleCollapsable(item);
                    }
                });

                el.addClass('cms-dragbar-title-expanded');

                var settings = CMS.settings;
                settings.dragbars = settings.dragbars || [];
                settings.dragbars.push(this.options.placeholder_id);
                CMS.API.Toolbar.setSettings(settings);
            },

            _collapseAll: function (el) {
                var that = this;
                var items = el.closest('.cms-dragarea').find('.cms-dragitem-collapsable');
                items.each(function () {
                    var item = $(this);
                    if (item.hasClass('cms-dragitem-expanded')) {
                        that._toggleCollapsable(item);
                    }
                });

                el.removeClass('cms-dragbar-title-expanded');

                var settings = CMS.settings;
                settings.dragbars = settings.dragbars || [];
                settings.dragbars.splice($.inArray(this.options.placeholder_id, settings.states), 1);
                CMS.API.Toolbar.setSettings(settings);
            },

            _getId: function (el) {
                return CMS.API.StructureBoard.getId(el);
            },

            _getIds: function (els) {
                return CMS.API.StructureBoard.getIds(els);
            },

            _showError: function (msg) {
                return CMS.API.Toolbar.showError(msg, true);
            },

            _showSuccess: function (el) {
                var tpl = $('<div class="cms-dragitem-success"></div>');
                el.append(tpl);
                // start animation
                tpl.fadeOut(function () {
                    $(this).remove();
                });
                // make sure structurboard gets updated after success
                $(window).trigger('resize.sideframe');
            }

        });

    });
})(CMS.$);<|MERGE_RESOLUTION|>--- conflicted
+++ resolved
@@ -11,14 +11,11 @@
     };
     // CMS.$ will be passed for $
     $(document).ready(function () {
-<<<<<<< HEAD
-
         $(document).on('pointerup.cms', function () {
             // call it as a static method, because otherwise we trigger it the amount of times
             // CMS.Plugin is instantiated, which does not make much sense
             CMS.Plugin.prototype._hideSubnav();
-=======
-        $(document).on('keydown', function (e) {
+        }).on('keydown', function (e) {
             if (e.keyCode === KEYS.SHIFT) {
                 $(this).data('expandmode', true);
             }
@@ -26,7 +23,6 @@
             if (e.keyCode === KEYS.SHIFT) {
                 $(this).data('expandmode', false);
             }
->>>>>>> 27a7c59d
         });
 
         /*!
