--- conflicted
+++ resolved
@@ -20,15 +20,11 @@
 
 		if(apphooks_configuration[opt.val()]){
 			for(var i=0; i < apphooks_configuration[opt.val()].length; i++) {
-<<<<<<< HEAD
-				appCfgs.append('<option value="' + apphooks_configuration[opt.val()][i][0] + '">' + apphooks_configuration[opt.val()][i][1] + '</option>')
-=======
 				selectedCfgs = '';
 				if(apphooks_configuration[opt.val()][i][0] == apphooks_configuration_value) {
 					selectedCfgs = 'selected="selected"';
 				}
 				appCfgs.append('<option ' + selectedCfgs + ' value="' + apphooks_configuration[opt.val()][i][0] + '">' + apphooks_configuration[opt.val()][i][1] + '</option>')
->>>>>>> 2237615c
 			}
 			appCfgsAdd.attr('href', apphooks_configuration_url[opt.val()]);
 			appCfgsRow.removeClass('hidden');
@@ -50,7 +46,8 @@
 
 	// Show it if we change to an app_hook that requires a namespace
 	appHooks.on('change', function(){
-		var self = $(this);
+		var self = $(this),
+			opt = self.find('option:selected');
 
 		appHooks.setupNamespaces();
 
