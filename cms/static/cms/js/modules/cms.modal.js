--- conflicted
+++ resolved
@@ -656,11 +656,8 @@
 
                     el.on(that.click, function () {
                         if (item.is('input') || item.is('button')) {
-<<<<<<< HEAD
-=======
                             // we need to use native `.click()` event specifically
                             // as we are inside an iframe and magic is happening
->>>>>>> 16f6a650
                             item[0].click();
                         }
 
