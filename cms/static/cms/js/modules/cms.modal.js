/*
 * Copyright https://github.com/divio/django-cms
 */

// #############################################################################
// NAMESPACES
/**
 * @module CMS
 */
var CMS = window.CMS || {};

// #############################################################################
// MODAL
(function ($) {
    'use strict';

    // shorthand for jQuery(document).ready();
    $(function () {
        /**
         * The modal is triggered via API calls from the backend either
         * through the toolbar navigation or from plugins. The APIs allow to
         * open content from a url (iframe) or inject html directly.
         *
         * @class Modal
         * @namespace CMS
         * @uses CMS.API.Helpers
         */
        CMS.Modal = new CMS.Class({

            implement: [CMS.API.Helpers],

            options: {
                onClose: false,
                minHeight: 400,
                minWidth: 800,
                modalDuration: 200,
                newPlugin: false
            },

            initialize: function initialize(options) {
                this.options = $.extend(true, {}, this.options, options);
                this.config = CMS.config;
                this.settings = CMS.settings;

                // elements
                this._setupUI();
                // event emitter
                this._setupEventEmitter();

                // states and events
                this.click = 'click.cms.modal';
                this.pointerDown = 'pointerdown.cms.modal contextmenu.cms.modal';
                this.pointerUp = 'pointerup.cms.modal pointercancel.cms.modal';
                this.pointerMove = 'pointermove.cms.modal';
                this.doubleClick = 'dblclick.cms.modal';
                this.maximized = false;
                this.minimized = false;
                this.triggerMaximized = false;
                this.saved = false;

                // if the modal is initialized the first time, set the events
                if (!this.ui.modal.data('ready')) {
                    this._events();
                }

                // set a state to determine if we need to reinitialize this._events();
                this.ui.modal.data('ready', true);
            },

            /**
             * Setup event pubsub mechanism for the instance
             *
             * @private
             * @method _setupEventEmitter
             */
            _setupEventEmitter: function _setupEventEmitter() {
                var bus = $({});

                function proxy(name) {
                    return function () {
                        bus[name].apply(bus, arguments);
                    };
                }

                this.trigger = proxy('trigger');
                this.one = proxy('one');
                this.on = proxy('on');
                this.off = proxy('off');
            },

            /**
             * Stores all jQuery references within `this.ui`.
             *
             * @method _setupUI
             * @private
             */
            _setupUI: function _setupUI() {
                var modal = $('.cms-modal');
                this.ui = {
                    modal: modal,
                    body: $('html'),
                    window: $(window),
                    toolbarLeftPart: $('.cms-toolbar-left'),
                    minimizeButton: modal.find('.cms-modal-minimize'),
                    maximizeButton: modal.find('.cms-modal-maximize'),
                    title: modal.find('.cms-modal-title'),
                    titlePrefix: modal.find('.cms-modal-title-prefix'),
                    titleSuffix: modal.find('.cms-modal-title-suffix'),
                    resize: modal.find('.cms-modal-resize'),
                    breadcrumb: modal.find('.cms-modal-breadcrumb'),
                    closeAndCancel: modal.find('.cms-modal-close, .cms-modal-cancel'),
                    modalButtons: modal.find('.cms-modal-buttons'),
                    modalBody: modal.find('.cms-modal-body'),
                    frame: modal.find('.cms-modal-frame'),
                    shim: modal.find('.cms-modal-shim')
                };
            },

            /**
             * Sets up all the event handlers, such as maximize/minimize and resizing.
             *
             * @method _events
             * @private
             */
            _events: function _events() {
                var that = this;

                // modal behaviours
                this.ui.minimizeButton.on(this.click, function (e) {
                    e.preventDefault();
                    that.minimize();
                });
                this.ui.maximizeButton.on(this.click, function (e) {
                    e.preventDefault();
                    that.maximize();
                });

                this.ui.title.on(this.pointerDown, function (e) {
                    e.preventDefault();
                    that._startMove(e);
                });
                this.ui.title.on(this.doubleClick, function () {
                    that.maximize();
                });

                this.ui.resize.on(this.pointerDown, function (e) {
                    e.preventDefault();
                    that._startResize(e);
                });

                // elements within the window
                this.ui.breadcrumb.on(this.click, 'a', function (e) {
                    e.preventDefault();
                    that._changeIframe($(this));
                });

                this.ui.closeAndCancel.on(this.click, function (e) {
                    that.options.onClose = null;
                    e.preventDefault();
                    that.close();
                });
            },

            /**
             * Opens the modal either in an iframe or renders markup.
             *
             * @method open
             * @chainable
             * @param opts either `opts.url` or `opts.html` are required
             * @param [opts.breadcrumbs] {Object[]} collection of breadcrumb items
             * @param [opts.html] {String|HTMLNode|jQuery} html markup to render
             * @param [opts.title] {String} modal window main title (bold)
             * @param [opts.subtitle] {String} modal window secondary title (normal)
             * @param [opts.url] {String} url to render iframe, takes precedence over `opts.html`
             * @param [opts.width] {Number} sets the width of the modal
             * @param [opts.height] {Number} sets the height of the modal
             */
            open: function open(opts) {
                // setup internals
                if (!(opts && opts.url || opts && opts.html)) {
                    throw new Error('The arguments passed to "open" were invalid.');
                }

                // handle remove option when plugin is new
                // cancel open process when switching context
                if (CMS._newPlugin && !this._deletePlugin()) {
                    return false;
                }

                // lets set the modal width and height to the size of the browser
                var widthOffset = 300; // adds margin left and right
                var heightOffset = 300; // adds margin top and bottom;
                var screenWidth = this.ui.window.width();
                var screenHeight = this.ui.window.height();
                // screen width and height calculation, WC = width
                var screenWidthCalc = screenWidth >= (this.options.minWidth + widthOffset);
                var screenHeightCalc = screenHeight >= (this.options.minHeight + heightOffset);
                var width = screenWidthCalc ? screenWidth - widthOffset : this.options.minWidth;
                var height = screenHeightCalc ? screenHeight - heightOffset : this.options.minHeight;

                // set maximized
                this.ui.maximizeButton.removeClass('cms-modal-maximize-active');
                this.maximized = false;

                // new plugin will freeze the creation process
                if (this.options.newPlugin) {
                    CMS._newPlugin = this.options.newPlugin;
                }

                // because a new instance is called, we have to ensure minimized state is removed #3620
                if (this.ui.body.hasClass('cms-modal-minimized')) {
                    this.minimized = true;
                    this.minimize();
                }

                // clear elements
                this.ui.modalButtons.empty();
                this.ui.breadcrumb.empty();
                // hide tooltip
                this.hideTooltip();

<<<<<<< HEAD
                // lets set the modal width and height to the size of the browser
                var widthOffset = 300; // adds margin left and right
                var heightOffset = 300; // adds margin top and bottom;
                var screenWidth = this.ui.window.width();
                var screenHeight = this.ui.window.height();
                var modalWidth = opts.width || this.options.minWidth;
                var modalHeight = opts.width || this.options.minHeight;
                // screen width and height calculation, WC = width
                var screenWidthCalc = screenWidth >= (modalWidth + widthOffset);
                var screenHeightCalc = screenHeight >= (modalHeight + heightOffset);

                var width = screenWidthCalc && !opts.width ? screenWidth - widthOffset : modalWidth;
                var height = screenHeightCalc && !opts.height ? screenHeight - heightOffset : modalHeight;

                if (width >= screenWidth) {
                    width = screenWidth * 0.9;
                }
                if (height >= screenHeight) {
                    height = screenHeight * 0.9;
                }

                this.ui.maximizeButton.removeClass('cms-modal-maximize-active');
                this.maximized = false;

=======
>>>>>>> c924ea29
                // in case, the modal is larger than the window, we trigger fullscreen mode
                if (height >= screenHeight) {
                    this.triggerMaximized = true;
                }

                // redirect to iframe rendering if url is provided
                if (opts.url) {
                    this._loadIframe({
                        url: opts.url,
                        title: opts.title,
                        breadcrumbs: opts.breadcrumbs
                    });
                } else {
                    // if url is not provided we go for html
                    this._loadMarkup({
                        html: opts.html,
                        title: opts.title,
                        subtitle: opts.subtitle
                    });
                }

                // display modal
                this._show({
                    width: width,
                    height: height,
                    duration: this.options.modalDuration
                });

                return this;
            },

            /**
             * Animation helper for opening the sideframe.
             *
             * @method _show
             * @private
             * @param opts
             * @param opts.width {Number} width of the modal
             * @param opts.height {Number} height of the modal
             * @param opts.duration {Number} speed of opening, ms (not really used yet)
             */
            _show: function _show(opts) {
                // we need to position the modal in the center
                var that = this;
                var width = opts.width;
                var height = opts.height;
                // TODO make use of transitionDuration
                var speed = opts.duration;

                this.ui.modal.css({
                    'display': 'block',
                    'width': width,
                    'height': height,
                    // TODO animate translateX if possible instead of margin
                    'margin-left': -(width / 2),
                    'margin-top': -(height / 2)
                });
                // setImmediate is required to go into the next frame
                setTimeout(function () {
                    that.ui.modal.addClass('cms-modal-open');
                }, 0);

                this.ui.modal.one('cmsTransitionEnd', function () {
                    that.ui.modal.css({
                        'margin-left': -(width / 2),
                        'margin-top': -(height / 2)
                    });

                    // check if we should maximize
                    if (that.triggerMaximized) {
                        that.maximize();
                    }

                    // changed locked status to allow other modals again
                    CMS.API.locked = false;
                }).emulateTransitionEnd(speed);

                // add esc close event
                this.ui.body.on('keydown.cms', function (e) {
                    if (e.keyCode === CMS.KEYS.ESC) {
                        that.close();
                    }
                });

                // set focus to modal
                this.ui.modal.focus();
            },

            /**
             * Closes the current instance.
             *
             * @method close
             */
            close: function close() {
                // handle refresh option
                if (this.options.onClose) {
                    this.reloadBrowser(this.options.onClose, false, true);
                }

                // handle remove option when plugin is new
                if (CMS._newPlugin) {
                    this._deletePlugin({
                        hideAfter: true
                    });
                } else {
                    this._hide({
                        duration: this.options.modalDuration / 2
                    });
                }
<<<<<<< HEAD

                // handle refresh option
                if (this.options.onClose) {
                    this.reloadBrowser(this.options.onClose, false, true);
                }

                // reset maximize or minimize states for #3111
                setTimeout(function () {
                    if (that.minimized) {
                        that.minimize();
                    }
                    if (that.maximized) {
                        that.maximize();
                    }
                }, this.options.duration);

                this.trigger('cms.modal.closed');
=======
>>>>>>> c924ea29
            },

            /**
             * Animation helper for closing the iframe.
             *
             * @method _hide
             * @private
             * @param opts
             * @param [opts.duration=this.options.modalDuration] {Number} animation duration
             */
            _hide: function _hide(opts) {
                var that = this;
                var duration = this.options.modalDuration;

                this.ui.modal.trigger('cms.modal.closed');

                if (opts && opts.duration) {
                    duration = opts.duration;
                }

                this.ui.frame.empty();
                this.ui.modalBody.removeClass('cms-loader');
                this.ui.modal.removeClass('cms-modal-open');
                this.ui.modal.one('cmsTransitionEnd', function () {
                    that.ui.modal.css('display', 'none');
                }).emulateTransitionEnd(duration);

                // reset maximize or minimize states for #3111
                setTimeout(function () {
                    if (that.minimized) {
                        that.minimize();
                    }
                    if (that.maximized) {
                        that.maximize();
                    }
                }, this.options.duration);
            },

            /**
             * Minimizes the modal onto the toolbar.
             *
             * @method minimize
             */
            minimize: function minimize() {
                // cancel action if maximized
                if (this.maximized) {
                    return false;
                }

                if (this.minimized === false) {
                    // ensure toolbar is shown
                    CMS.API.Toolbar.toggleToolbar(true);

                    // save initial state
                    this.ui.modal.data('css', this.ui.modal.css([
                        'left', 'top', 'margin-left', 'margin-top'
                    ]));

                    // minimize
                    this.ui.body.addClass('cms-modal-minimized');
                    this.ui.modal.css({
                        'left': this.ui.toolbarLeftPart.outerWidth(true) + 50
                    });

                    this.minimized = true;
                } else {
                    // maximize
                    this.ui.body.removeClass('cms-modal-minimized');
                    this.ui.modal.css(this.ui.modal.data('css'));

                    this.minimized = false;
                }
            },

            /**
             * Maximizes the window according to the browser size.
             *
             * @method maximize
             */
            maximize: function maximize() {
                // cancel action when minimized
                if (this.minimized) {
                    return false;
                }

                if (this.maximized === false) {
                    // save initial state
                    this.ui.modal.data('css', this.ui.modal.css([
                        'left', 'top', 'margin-left', 'margin-top',
                        'width', 'height'
                    ]));

                    this.ui.body.addClass('cms-modal-maximized');

                    this.maximized = true;
                } else {
                    // minimize
                    this.ui.body.removeClass('cms-modal-maximized');
                    this.ui.modal.css(this.ui.modal.data('css'));

                    this.maximized = false;
                }
            },

            /**
             * Initiates the start move event from `_events`.
             *
             * @method _startMove
             * @private
             * @param pointerEvent {Object} passes starting event
             */
            _startMove: function _startMove(pointerEvent) {
                // cancel if maximized or minimized
                if (this.maximized || this.minimized) {
                    return false;
                }

                var that = this;
                var position = this.ui.modal.position();
                var left;
                var top;

                this.ui.shim.show();

                // create event for stopping
                this.ui.body.on(this.pointerUp, function (e) {
                    that._stopMove(e);
                });

                this.ui.body.on(this.pointerMove, function (e) {
                    left = position.left - (pointerEvent.originalEvent.pageX - e.originalEvent.pageX);
                    top = position.top - (pointerEvent.originalEvent.pageY - e.originalEvent.pageY);

                    that.ui.modal.css({
                        'left': left,
                        'top': top
                    });
                }).attr('data-touch-action', 'none');
            },

            /**
             * Initiates the stop move event from `_startResize`.
             *
             * @method _stopMove
             * @private
             */
            _stopMove: function _stopMove() {
                this.ui.shim.hide();
                this.ui.body
                    .off(this.pointerMove + ' ' + this.pointerUp)
                    .removeAttr('data-touch-action');
            },

            /**
             * Initiates the start resize event from `_events`.
             *
             * @method _startResize
             * @private
             * @param pointerEvent {Object} passes starting event
             */
            _startResize: function _startResize(pointerEvent) {
                // cancel if in fullscreen
                if (this.maximized) {
                    return false;
                }
                // continue
                var that = this;
                var width = this.ui.modal.width();
                var height = this.ui.modal.height();
                var modalLeft = this.ui.modal.position().left;
                var modalTop = this.ui.modal.position().top;

                // create event for stopping
                this.ui.body.on(this.pointerUp, function (e) {
                    that._stopResize(e);
                });

                this.ui.shim.show();

                this.ui.body.on(this.pointerMove, function (e) {
                    var mvX = pointerEvent.originalEvent.pageX - e.originalEvent.pageX;
                    var mvY = pointerEvent.originalEvent.pageY - e.originalEvent.pageY;
                    var w = width - (mvX * 2);
                    var h = height - (mvY * 2);
                    var wMax = 680;
                    var hMax = 150;

                    // add some limits
                    if (w <= wMax || h <= hMax) {
                        return false;
                    }

                    // set centered animation
                    that.ui.modal.css({
                        'width': width - (mvX * 2),
                        'height': height - (mvY * 2),
                        'left': modalLeft + mvX,
                        'top': modalTop + mvY
                    });
                }).attr('data-touch-action', 'none');
            },

            /**
             * Initiates the stop resize event from `_startResize`.
             *
             * @method _stopResize
             * @private
             */
            _stopResize: function _stopResize() {
                this.ui.shim.hide();
                this.ui.body
                    .off(this.pointerMove + ' ' + this.pointerUp)
                    .removeAttr('data-touch-action');
            },

            /**
             * Sets the breadcrumb inside the modal.
             *
             * @method _setBreadcrumb
             * @private
             * @param breadcrumbs {Object[]} renderes breadcrumb on modal
             */
            _setBreadcrumb: function _setBreadcrumb(breadcrumbs) {
                var bread = this.ui.breadcrumb;
                var crumb = '';
                var template = '<a href="{1}" class="{2}"><span>{3}</span></a>';

                // remove class from modal when no breadcrumbs is rendered
                if (!this.ui.breadcrumb.find('a').length) {
                    this.ui.modal.removeClass('cms-modal-has-breadcrumb');
                }

                // cancel if there is no breadcrumbs)
                if (!breadcrumbs || breadcrumbs.length <= 1) {
                    return false;
                }
                if (!breadcrumbs[0].title) {
                    return false;
                }

                // add class to modal
                this.ui.modal.addClass('cms-modal-has-breadcrumb');

                // load breadcrumbs
                $.each(breadcrumbs, function (index, item) {
                    // check if the item is the last one
                    var last = (index >= breadcrumbs.length - 1) ? 'active' : '';
                    // render breadcrumbs
                    crumb += template
                        .replace('{1}', item.url)
                        .replace('{2}', last)
                        .replace('{3}', item.title);
                });

                // attach elements
                this.ui.breadcrumb.html(crumb);

                // show breadcrumbs
                bread.show();
            },

            /**
             * Sets the buttons inside the modal.
             *
             * @method _setButtons
             * @private
             * @param iframe {jQuery} loaded iframe element
             */
            _setButtons: function _setButtons(iframe) {
                var djangoSuit = iframe.contents().find('.suit-columns').length > 0;
                var that = this;
                var group = $('<div class="cms-modal-item-buttons"></div>');
                var render = $('<div class="cms-modal-buttons-inner"></div>');
                var cancel = $('<a href="#" class="cms-btn">' + this.config.lang.cancel + '</a>');
                var row;
                var tmp;

                if (!djangoSuit) {
                    row = iframe.contents().find('.submit-row:eq(0)');
                } else {
                    row = iframe.contents().find('.save-box:eq(0)');
                }
                var buttons = row.find('input, a, button');

                // hide all submit-rows
                iframe.contents().find('.submit-row').hide();

                // if there are no given buttons within the submit-row area
                // scan deeper within the form itself
                if (!buttons.length) {
                    row = iframe.contents().find('body:not(.change-list) #content form:eq(0)');
                    buttons = row.find('input[type="submit"], button[type="submit"]');
                    buttons.addClass('deletelink').hide();
                }

                // loop over input buttons
                buttons.each(function (index, item) {
                    item = $(item);
                    item.attr('data-rel', '_' + index);

                    // cancel if item is a hidden input
                    if (item.attr('type') === 'hidden') {
                        return false;
                    }

                    var title = item.attr('value') || item.text();
                    var cls = 'cms-btn';

                    // set additional special css classes
                    if (item.hasClass('default')) {
                        cls = 'cms-btn cms-btn-action';
                    }
                    if (item.hasClass('deletelink')) {
                        cls = 'cms-btn cms-btn-caution';
                    }

                    var el = $('<a href="#" class="' + cls + ' ' + item.attr('class') + '">' + title + '</a>');

                    el.on(that.click, function () {
                        if (item.is('input') || item.is('button')) {
                            item[0].trigger('click');
                        }

                        if (item.is('a')) {
                            that._loadIframe({
                                url: item.prop('href'),
                                name: title
                            });
                        }

                        // trigger only when blue action buttons are triggered
                        if (item.hasClass('default') || item.hasClass('deletelink')) {
                            // reset onClose when delete is triggered
                            if (item.hasClass('deletelink')) {
                                that.options.onClose = null;
                            }
                            // hide iframe
                            that.ui.frame.find('iframe').hide();
                            // page has been saved or deleted, run checkup
                            that.saved = true;
                        }
                    });
                    el.wrap(group);

                    // append element
                    render.append(el.parent());
                });

                // manually add cancel button at the end
                cancel.on(that.click, function () {
                    that.options.onClose = false;
                    that.close();
                });
                cancel.wrap(group);
                render.append(cancel.parent());

                // prepare groups
                render.find('.cms-btn-group').unwrap();
                tmp = render.find('.cms-btn-group').clone(true, true);
                render.find('.cms-btn-group').remove();
                render.append(tmp.wrapAll(group.clone().addClass('cms-modal-item-buttons-left')).parent());

                // render buttons
                this.ui.modalButtons.html(render);
            },

            /**
             * Sanitise the ampersand within the url for #3404.
             *
             * @method _prepareUrl
             * @private
             * @param url {String}
             */
            _prepareUrl: function _prepareUrl(url) {
                // FIXME: A better fix is needed for '&' being interpreted as the
                url = url.replace('&', '&amp;');
                return url;
            },

            /**
             * Version where the modal loads an iframe.
             *
             * @method _loadIframe
             * @param opts
             * @param opts.url {String} url to render iframe, takes presedence over opts.html
             * @param [opts.breadcrumbs] {Object[]} collection of breadcrumb items
             * @param [opts.title] {String} modal window main title (bold)
             */
            _loadIframe: function _loadIframe(opts) {
                var that = this;

                opts.url = this._prepareUrl(opts.url);
                opts.title = opts.title || '';
                opts.breadcrumbs = opts.breadcrumbs || '';

                // show loader
                CMS.API.Toolbar._loader(true);

                // set classes
                this.ui.modal.removeClass('cms-modal-markup');
                this.ui.modal.addClass('cms-modal-iframe');

                // we need to render the breadcrumb
                this._setBreadcrumb(opts.breadcrumbs);

                // now refresh the content
                var holder = this.ui.frame;
                var iframe = $('<iframe src="' + opts.url + '" class="" frameborder="0" />');

                // set correct title
                var titlePrefix = this.ui.titlePrefix;
                var titleSuffix = this.ui.titleSuffix;

                iframe.css('visibility', 'hidden');
                titlePrefix.text(opts.title || '');
                titleSuffix.text('');

                // ensure previous iframe is hidden
                holder.find('iframe').css('visibility', 'hidden');
                that.ui.modalBody.addClass('cms-loader');

                // attach load event for iframe to prevent flicker effects
                iframe.on('load', function () {
                    var messages;
                    var contents;
                    var body;
                    var innerTitle;
                    var bc;

                    // check if iframe can be accessed
                    try {
                        iframe.contents();
                    } catch (error) {
                        CMS.API.Toolbar.showError('<strong>' + error + '</strong>');
                        that.close();
                    }

                    // hide loader
                    CMS.API.Toolbar._loader(false);

                    // show messages in toolbar if provided
                    messages = iframe.contents().find('.messagelist li');
                    if (messages.length) {
                        CMS.API.Toolbar.openMessage(messages.eq(0).text());
                    }
                    messages.remove();
                    contents = iframe.contents();
                    body = contents.find('body');

                    // inject css class
                    body.addClass('cms-admin cms-admin-modal');

                    // determine if we should close the modal or reload
                    if (messages.length && that.enforceReload) {
                        that.reloadBrowser();
                    }
                    if (messages.length && that.enforceClose) {
                        that.close();
                        return false;
                    }

                    // adding django hacks
                    contents.find('.viewsitelink').attr('target', '_top');

                    // set modal buttons
                    that._setButtons($(this));

                    // when an error occurs, reset the saved status so the form can be checked and validated again
                    if (iframe.contents().find('.errornote').length || iframe.contents().find('.errorlist').length) {
                        that.saved = false;
                    }

                    // when the window has been changed pressing the blue or red button, we need to run a reload check
                    // also check that no delete-confirmation is required
                    if (that.saved && !contents.find('.delete-confirmation').length) {
                        that.reloadBrowser(window.location.href, false, true);
                    } else {
                        iframe.show();
                        // set title of not provided
                        innerTitle = iframe.contents().find('#content h1:eq(0)');

                        // case when there is no prefix
                        if (opts.title === undefined && that.ui.titlePrefix.text() === '') {
                            bc = iframe.contents().find('.breadcrumbs').contents();
                            that.ui.titlePrefix.text(bc.eq(bc.length - 1).text().replace('›', '').trim());
                        }

                        titleSuffix.text(innerTitle.text());
                        innerTitle.remove();

                        // than show
                        iframe.css('visibility', 'visible');

                        // append ready state
                        iframe.data('ready', true);

                        // attach close event
                        body.on('keydown.cms', function (e) {
                            if (e.keyCode === CMS.KEYS.ESC) {
                                that.close();
                            }
                        });

                        // figure out if .object-tools is available
                        if (contents.find('.object-tools').length) {
                            contents.find('#content').css('padding-top', 38);
                        }
                    }
                });

                // inject
                holder.html(iframe);

                this.trigger('cms.modal.loaded');
            },

            /**
             * Version where the modal loads an url within an iframe.
             *
             * @method _changeIframe
             * @private
             * @param el {jQuery} originated element
             */
            _changeIframe: function _changeIframe(el) {
                if (el.hasClass('active')) {
                    return false;
                }

                var parents = el.parent().find('a');
                parents.removeClass('active');

                el.addClass('active');

                this._loadIframe({
                    url: el.attr('href')
                });

                this.ui.titlePrefix.text(el.text());
<<<<<<< HEAD

                this.trigger('cms.modal.changed');
=======
                this.ui.modal.trigger('cms.modal.changed');
>>>>>>> c924ea29
            },

            /**
             * Version where the modal loads html markup.
             *
             * @method _loadMarkup
             * @param opts
             * @param opts.html {String|HTMLNode|jQuery} html markup to render
             * @param opts.title {String} modal window main title (bold)
             * @param [opts.subtitle] {String} modal window secondary title (normal)
             */
            _loadMarkup: function _loadMarkup(opts) {
                console.count('load markup');
                this.ui.modal.removeClass('cms-modal-iframe');
                this.ui.modal.addClass('cms-modal-markup');

                // set content
                this.ui.frame.html(opts.html);
                this.ui.titlePrefix.text(opts.title || '');
                this.ui.titleSuffix.text(opts.subtitle || '');

                this.trigger('cms.modal.loaded');
            },

            /**
             * _deletePlugin removes a plugin once created when clicking
             * on delete or the close item. If we don't do this, an empty
             * plugin is generated
             * https://github.com/divio/django-cms/pull/4381 will eventually
             * provide a better solution
             *
             * @param [opts] {Object} general objects element that holds settings
             * @param [opts.hideAfter] {Object} hides the modal after the ajax requests succeeds
             */
            _deletePlugin: function _deletePlugin(opts) {
                var that = this;
                var data = CMS._newPlugin;
                var post = '{ "csrfmiddlewaretoken": "' + this.config.csrf + '" }';
                var text = this.config.lang.confirmEmpty.replace(
                    '{1}', CMS._newPlugin.breadcrumb[0].title
                );

                // trigger an ajax request
                return CMS.API.Toolbar.openAjax(data['delete'], post, text, function () {
                    CMS._newPlugin = false;
                    if (opts && opts.hideAfter) {
                        that._hide({
                            duration: 100
                        });
                    }
                });
            }
        });

    });
})(CMS.$);<|MERGE_RESOLUTION|>--- conflicted
+++ resolved
@@ -192,13 +192,22 @@
                 var heightOffset = 300; // adds margin top and bottom;
                 var screenWidth = this.ui.window.width();
                 var screenHeight = this.ui.window.height();
+                var modalWidth = opts.width || this.options.minWidth;
+                var modalHeight = opts.width || this.options.minHeight;
                 // screen width and height calculation, WC = width
-                var screenWidthCalc = screenWidth >= (this.options.minWidth + widthOffset);
-                var screenHeightCalc = screenHeight >= (this.options.minHeight + heightOffset);
-                var width = screenWidthCalc ? screenWidth - widthOffset : this.options.minWidth;
-                var height = screenHeightCalc ? screenHeight - heightOffset : this.options.minHeight;
-
-                // set maximized
+                var screenWidthCalc = screenWidth >= (modalWidth + widthOffset);
+                var screenHeightCalc = screenHeight >= (modalHeight + heightOffset);
+
+                var width = screenWidthCalc && !opts.width ? screenWidth - widthOffset : modalWidth;
+                var height = screenHeightCalc && !opts.height ? screenHeight - heightOffset : modalHeight;
+
+                if (width >= screenWidth) {
+                    width = screenWidth * 0.9;
+                }
+                if (height >= screenHeight) {
+                    height = screenHeight * 0.9;
+                }
+
                 this.ui.maximizeButton.removeClass('cms-modal-maximize-active');
                 this.maximized = false;
 
@@ -219,33 +228,6 @@
                 // hide tooltip
                 this.hideTooltip();
 
-<<<<<<< HEAD
-                // lets set the modal width and height to the size of the browser
-                var widthOffset = 300; // adds margin left and right
-                var heightOffset = 300; // adds margin top and bottom;
-                var screenWidth = this.ui.window.width();
-                var screenHeight = this.ui.window.height();
-                var modalWidth = opts.width || this.options.minWidth;
-                var modalHeight = opts.width || this.options.minHeight;
-                // screen width and height calculation, WC = width
-                var screenWidthCalc = screenWidth >= (modalWidth + widthOffset);
-                var screenHeightCalc = screenHeight >= (modalHeight + heightOffset);
-
-                var width = screenWidthCalc && !opts.width ? screenWidth - widthOffset : modalWidth;
-                var height = screenHeightCalc && !opts.height ? screenHeight - heightOffset : modalHeight;
-
-                if (width >= screenWidth) {
-                    width = screenWidth * 0.9;
-                }
-                if (height >= screenHeight) {
-                    height = screenHeight * 0.9;
-                }
-
-                this.ui.maximizeButton.removeClass('cms-modal-maximize-active');
-                this.maximized = false;
-
-=======
->>>>>>> c924ea29
                 // in case, the modal is larger than the window, we trigger fullscreen mode
                 if (height >= screenHeight) {
                     this.triggerMaximized = true;
@@ -355,26 +337,6 @@
                         duration: this.options.modalDuration / 2
                     });
                 }
-<<<<<<< HEAD
-
-                // handle refresh option
-                if (this.options.onClose) {
-                    this.reloadBrowser(this.options.onClose, false, true);
-                }
-
-                // reset maximize or minimize states for #3111
-                setTimeout(function () {
-                    if (that.minimized) {
-                        that.minimize();
-                    }
-                    if (that.maximized) {
-                        that.maximize();
-                    }
-                }, this.options.duration);
-
-                this.trigger('cms.modal.closed');
-=======
->>>>>>> c924ea29
             },
 
             /**
@@ -389,7 +351,7 @@
                 var that = this;
                 var duration = this.options.modalDuration;
 
-                this.ui.modal.trigger('cms.modal.closed');
+                this.trigger('cms.modal.closed');
 
                 if (opts && opts.duration) {
                     duration = opts.duration;
@@ -913,12 +875,8 @@
                 });
 
                 this.ui.titlePrefix.text(el.text());
-<<<<<<< HEAD
 
                 this.trigger('cms.modal.changed');
-=======
-                this.ui.modal.trigger('cms.modal.changed');
->>>>>>> c924ea29
             },
 
             /**
