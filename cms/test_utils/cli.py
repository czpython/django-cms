--- conflicted
+++ resolved
@@ -183,18 +183,10 @@
                 "name": "extra context"
             },
         },
-<<<<<<< HEAD
         CMS_SOFTROOT = True,
         CMS_PERMISSION = True,
         CMS_PUBLIC_FOR = 'all',
         CMS_CACHE_DURATIONS = {
-=======
-        CMS_SOFTROOT=True,
-        CMS_MODERATOR=True,
-        CMS_PERMISSION=True,
-        CMS_PUBLIC_FOR='all',
-        CMS_CACHE_DURATIONS={
->>>>>>> 25e15f1e
             'menus': 0,
             'content': 0,
             'permissions': 0,
