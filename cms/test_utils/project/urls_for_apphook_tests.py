--- conflicted
+++ resolved
@@ -1,10 +1,7 @@
 from django.views.i18n import javascript_catalog
 from django.views.static import serve
 
-<<<<<<< HEAD
-=======
 from cms.utils.compat import DJANGO_1_7
->>>>>>> 04af778b
 from cms.utils.compat.dj import is_installed
 from cms.utils.conf import get_cms_setting
 from django.conf import settings
