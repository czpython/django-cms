--- conflicted
+++ resolved
@@ -2,10 +2,7 @@
 from django.views.static import serve
 
 from cms.test_utils.project.placeholderapp.views import detail_view, detail_view_multi
-<<<<<<< HEAD
-=======
 from cms.utils.compat import DJANGO_1_7
->>>>>>> 04af778b
 from cms.utils.compat.dj import is_installed
 from cms.utils.conf import get_cms_setting
 from django.conf import settings
@@ -24,14 +21,6 @@
     url(r'^jsi18n/(?P<packages>\S+?)/$', javascript_catalog),
 ]
 
-<<<<<<< HEAD
-urlpatterns += i18n_patterns('',
-    url(r'^detail/(?P<id>[0-9]+)/$', detail_view, name="detail"),
-    url(r'^detail/(?P<pk>[0-9]+)/$', detail_view, name="example_detail"),
-    url(r'^detail_multi/(?P<id>[0-9]+)/$', detail_view_multi, name="detail_multi"),
-    url(r'^', include('cms.urls')),
-)
-=======
 if DJANGO_1_7:
     urlpatterns += i18n_patterns('',
         url(r'^detail/(?P<id>[0-9]+)/$', detail_view, name="detail"),
@@ -46,7 +35,6 @@
         url(r'^detail_multi/(?P<id>[0-9]+)/$', detail_view_multi, name="detail_multi"),
         url(r'^', include('cms.urls')),
     )
->>>>>>> 04af778b
 
 
 if settings.DEBUG and is_installed('debug_toolbar'):
