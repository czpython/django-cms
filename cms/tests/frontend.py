# -*- coding: utf-8 -*-
from cms.api import create_page
from django.contrib.auth.models import User
<<<<<<< HEAD
from django.utils.unittest import skipIf
=======
from django.contrib.sites.models import Site
from django.utils.unittest.case import skipIf
>>>>>>> 256c31f3

try:
    from selenium.webdriver.firefox.webdriver import WebDriver
    from selenium.common.exceptions import NoSuchElementException
    from django.test import LiveServerTestCase
except ImportError:
    from django.test import TestCase as LiveServerTestCase
    WebDriver = NoSuchElementException = False

try:
    # allow xvfb
    from pyvirtualdisplay import Display
except ImportError:
    Display = None




class CMSLiveTests(LiveServerTestCase):
    @classmethod
    def setUpClass(cls):
        if Display:
            cls.display = Display(visible=0, size=(800, 600))
            cls.display.start()
        if WebDriver:
            cls.selenium = WebDriver()
        super(CMSLiveTests, cls).setUpClass()

    @classmethod
    def tearDownClass(cls):
        if hasattr(cls, 'selenium'):
            cls.selenium.quit()
        if hasattr(cls, 'display'):
            cls.display.stop()
        super(CMSLiveTests, cls).tearDownClass()

    def stop_server(self):
        if hasattr(self, 'server_thread'):
            self.server_thread.join()

    def wait_until(self, callback, timeout=10):
        """
        Helper function that blocks the execution of the tests until the
        specified callback returns a value that is not falsy. This function can
        be called, for example, after clicking a link or submitting a form.
        See the other public methods that call this function for more details.
        """
        from selenium.webdriver.support.wait import WebDriverWait
        WebDriverWait(self.selenium, timeout).until(callback)

    def wait_loaded_tag(self, tag_name, timeout=10):
        """
        Helper function that blocks until the element with the given tag name
        is found on the page.
        """
        self.wait_until(
            lambda driver: driver.find_element_by_tag_name(tag_name),
            timeout
        )

    def wait_page_loaded(self):
        """
        Block until page has started to load.
        """
        from selenium.common.exceptions import TimeoutException
        try:
            # Wait for the next page to be loaded
            self.wait_loaded_tag('body')
        except TimeoutException:
            # IE7 occasionnally returns an error "Internet Explorer cannot
            # display the webpage" and doesn't load the next page. We just
            # ignore it.
            pass


class ToolbarBasicTests(CMSLiveTests):

    def setUp(self):
        Site.objects.create(domain='example.org', name='example.org')

    @skipIf(not WebDriver, 'Selenium not found or Django too old')
    def test_toolbar_login(self):
        create_page('Home', 'simple.html', 'en', published=True).publish()
        user = User()
        user.username = 'admin'
        user.set_password('admin')
        user.is_superuser = user.is_staff = user.is_active = True
        user.save()
        url = '%s/?edit' % self.live_server_url
        self.selenium.get(url)
        self.assertRaises(NoSuchElementException, self.selenium.find_element_by_class_name, 'cms_toolbar-item_logout')
        username_input = self.selenium.find_element_by_id("id_cms-username")
        username_input.send_keys('admin')
        password_input = self.selenium.find_element_by_id("id_cms-password")
        password_input.send_keys('admin')
        password_input.submit()
        self.wait_page_loaded()
        self.assertTrue(self.selenium.find_element_by_class_name('cms_toolbar-item-navigation'))
<|MERGE_RESOLUTION|>--- conflicted
+++ resolved
@@ -1,12 +1,8 @@
 # -*- coding: utf-8 -*-
 from cms.api import create_page
 from django.contrib.auth.models import User
-<<<<<<< HEAD
-from django.utils.unittest import skipIf
-=======
 from django.contrib.sites.models import Site
 from django.utils.unittest.case import skipIf
->>>>>>> 256c31f3
 
 try:
     from selenium.webdriver.firefox.webdriver import WebDriver
@@ -29,7 +25,7 @@
     @classmethod
     def setUpClass(cls):
         if Display:
-            cls.display = Display(visible=0, size=(800, 600))
+            cls.display = Display(visible=0 , size=(800, 600))
             cls.display.start()
         if WebDriver:
             cls.selenium = WebDriver()
