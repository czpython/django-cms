--- conflicted
+++ resolved
@@ -17,10 +17,7 @@
 from cms.test_utils.testcases import (
     CMSTestCase, TransactionCMSTestCase, URL_CMS_PAGE, URL_CMS_PAGE_CHANGE, URL_CMS_PAGE_ADD,
     URL_CMS_PLUGIN_ADD, URL_CMS_PLUGIN_EDIT
-<<<<<<< HEAD
 )
-=======
->>>>>>> 66441dac
 from cms.utils.reversion_hacks import Revision, reversion, Version
 
 
@@ -101,15 +98,8 @@
             response = self.client.get(history_url)
             self.assertEqual(response.status_code, 200)
 
-<<<<<<< HEAD
-            revert_url = '%s%s/' % (history_url, version.pk)
-            response = self.client.get(revert_url)
-            self.assertEqual(response.status_code, 200)
-            response = self.client.post("%s?language=en&" % revert_url, self.page_data)
-=======
             revert_url = history_url + "%s/" % version.pk
             response = self.client.post("%s?language=en&" % revert_url)
->>>>>>> 66441dac
             self.assertRedirects(response, URL_CMS_PAGE_CHANGE % page.pk)
             # test for publisher_is_draft, published is set for both draft and
             # published page
