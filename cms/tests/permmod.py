# -*- coding: utf-8 -*-
<<<<<<< HEAD
from django.conf import settings

from django.contrib.auth.models import User

from cms.models import Page, CMSPlugin
from cms.models.moderatormodels import ACCESS_DESCENDANTS
from cms.test_utils.testcases import CMSTestCase, URL_CMS_PAGE_ADD, URL_CMS_PLUGIN_REMOVE
from cms.test_utils.util.context_managers import SettingsOverride
from cms.utils.permissions import has_generic_permission

class PermissionModeratorTestCase(CMSTestCase):
    """
    Permissions and moderator together
=======
from __future__ import with_statement
from cms.api import create_page, publish_page, approve_page, add_plugin
from cms.models import Page, CMSPlugin
from cms.test_utils.testcases import (URL_CMS_PAGE_ADD, URL_CMS_PLUGIN_REMOVE, 
    SettingsOverrideTestCase, URL_CMS_PLUGIN_ADD)
from cms.utils.permissions import has_generic_permission
from django.contrib.auth.models import User

class PermissionModeratorTestCase(SettingsOverrideTestCase):
    """Permissions and moderator together
>>>>>>> ee92385e
    
    Fixtures contains 3 users and 1 published page and some other stuff
    
    Users:
        1. `super`: superuser
        2. `master`: user with permissions to all applications
        3. `slave`: user assigned to page `slave-home`
    
    Pages:
        1. `home`:
            - published page
            - master can do anything on its subpages, but not on home!
            
        2. `master`:
            - published page
            - crated by super
            - `master` can do anything on it and its descendants
            - subpages:
        
        3.       `slave-home`:
                    - not published
                    - assigned slave user which can add/change/delete/
                      move/publish/moderate this page and its descendants
                    - `master` user want to moderate this page and all descendants
                    
        4. `pageA`:
            - created by super
            - master can add/change/delete on it and descendants 

        5. `pageB`:
            - created by super
            - normal can view on it and descendants

    """
<<<<<<< HEAD
    def setUp(self):
        # create super user
        self.user_super = User(username="super", is_staff=True, is_active=True, 
            is_superuser=True)
        self.user_super.set_password("super")
        self.user_super.save()
        
        # create staff user
        self.user_staff = User(username="staff", is_staff=True, is_active=True)
        self.user_staff.set_password("staff")
        self.user_staff.save()
        
        self.login_user(self.user_super)

        # create basic structure ...
        
        self.home_page = self.create_page(title="home", user=self.user_super)
        
        # master page & master user
        
        self.master_page = self.create_page(title="master")

        # create master user
        self.user_master = self.create_page_user("master", grant_all=True)

        # create non global, non staff user
        self.user_non_global = User(username="nonglobal", is_active=True)
        self.user_non_global.set_password("nonglobal")
        self.user_non_global.save()
        
        # assign master user under home page
        self.assign_user_to_page(self.home_page, self.user_master, grant_on=ACCESS_DESCENDANTS,
            grant_all=True)
        
        # and to master page
        self.assign_user_to_page(self.master_page, self.user_master, grant_all=True)
        
        # slave page & slave user
        
        self.slave_page = self.create_page(title="slave-home", parent_page=self.master_page, user=self.user_super)  
        self.user_slave = self.create_page_user("slave", 
            can_add_page=True, can_change_page=True, can_delete_page=True)
        
        self.assign_user_to_page(self.slave_page, self.user_slave, grant_all=True)
        
        # create page_b
        page_b = self.create_page(title="pageB", user=self.user_super)

        # Normal user
        self.user_normal = self.create_page_user("normal")
        # it's allowed for the normal user to view the page
        perm = self.assign_user_to_page(page_b, self.user_normal, can_view=True)

        # create page_a - sample page from master
        
        page_a = self.create_page(title="pageA", user=self.user_super)
        self.assign_user_to_page(page_a, self.user_master,
            can_add=True, can_change=True, can_delete=True, can_publish=True, 
            can_move_page=True, can_moderate=True)
        
        # publish after creating all drafts
        self.publish_page(self.home_page)
        self.publish_page(self.master_page)
        self.publish_page(page_b)
        # logg in as master, and request moderation for slave page and descendants
        self.request_moderation(self.slave_page, 7)
        
        self.client.logout()
=======
    fixtures = ['permmod.json']
    settings_overrides = {
        'CMS_PERMISSION': True,
        'CMS_MODERATOR': True,
    }
>>>>>>> ee92385e
    
    pages = {
        'home': 1,
        'master': 2,
        'slave': 3,
    }
    
    def _add_plugin(self, user, page):
        """
        Add a plugin using the test client to check for permissions.
        """
        with self.login_user_context(user):
            placeholder = page.placeholders.all()[0]
            post_data = {
                'language': 'en',
                'page_id': page.pk,
                'placeholder': placeholder.pk,
                'plugin_type': 'TextPlugin'
            }
            url = URL_CMS_PLUGIN_ADD % page.pk
            response = self.client.post(url, post_data)
            self.assertEqual(response.status_code, 200)
            self.assertTrue(response.content.isdigit())
            return response.content

    def test_01_super_can_add_page_to_root(self, status_code=200):
        self.login_user(User.objects.get(username='super'))
        response = self.client.get(URL_CMS_PAGE_ADD)
        self.assertEqual(response.status_code, status_code)
    
    def test_02_master_can_add_page_to_root(self, status_code=403):
        self.login_user(User.objects.get(username='master'))
        response = self.client.get(URL_CMS_PAGE_ADD)
        self.assertEqual(response.status_code, status_code)
        
    def test_03_slave_can_add_page_to_root(self, status_code=403):
        self.login_user(User.objects.get(username='slave'))
        response = self.client.get(URL_CMS_PAGE_ADD)
        self.assertEqual(response.status_code, status_code)
    
    def test_04_moderation_on_slave_home(self):
        slave_page = Page.objects.get(pk=self.pages['slave'])
        self.assertEqual(slave_page.get_moderator_queryset().count(), 1)
    
    def test_05_slave_can_add_page_under_slave_home(self):
        user_slave = User.objects.get(username='slave')
        self.login_user(user_slave)
        slave_page = Page.objects.get(pk=self.pages['slave'])
        
        # move to admin.py?
        # url = URL_CMS_PAGE_ADD + "?target=%d&position=last-child" % slave_page.pk
        
        # can he even access it over get?
        # response = self.client.get(url)
        # self.assertEqual(response.status_code, 200)
        
        # add page
        page = create_page("page", "nav_playground.html", "en",
                           parent=slave_page, created_by=user_slave)
        # adds user_slave as page moderator for this page
        # public model shouldn't be available yet, because of the moderation
        # removed test cases since Title object does not inherit from Publisher anymore
        #self.assertObjectExist(Title.objects, slug=page_data['slug'])
        #self.assertObjectDoesNotExist(Title.objects.public(), slug=page_data['slug'])
        
        # moderators and approvement ok?
        self.assertEqual(page.get_moderator_queryset().count(), 1)
        self.assertEqual(page.moderator_state, Page.MODERATOR_CHANGED)
        
        # must not have public object yet
        self.assertFalse(page.publisher_public)

        self.assertTrue(has_generic_permission(page.pk, user_slave, "publish", 1))

        # publish as slave, published as user_master before 
        publish_page(page, user_slave)
        
        # user_slave is moderator for this page
        # approve / publish as user_slave
        # user master should be able to approve aswell
        page = approve_page(page, user_slave)

    def test_06_page_added_by_slave_can_be_published_approved_by_user_master(self):
        user_master = User.objects.get(username='master')
        user_slave = User.objects.get(username='slave')
        slave_page = Page.objects.get(pk=self.pages['slave'])
        
        # add page
        page = create_page("page", "nav_playground.html", "en",
                           parent=slave_page, created_by=user_slave)
        # same as test_05_slave_can_add_page_under_slave_home        
        self.assertEqual(page.get_moderator_queryset().count(), 1)
        self.assertTrue(page.moderator_state == Page.MODERATOR_CHANGED)
        
        # must not have public object yet
        self.assertFalse(page.publisher_public)
                
        self.assertTrue(has_generic_permission(page.pk, user_master, "publish", 1))
        # should be True user_master should have publish permissions for childred aswell
        # don't test for published since publishing must be approved
        publish_page(page, user_master)
        
        # user_master is moderator for top level page / but can't approve descendants?
        # approve / publish as user_master
        # user master should be able to approve descendants
        page = approve_page(page, user_master)    
        
    def test_07_super_can_add_plugin(self):
        user_super = User.objects.get(username='super')
        slave_page = Page.objects.get(pk=self.pages['slave'])
        self._add_plugin(user_super, page=slave_page)
    
    def test_08_master_can_add_plugin(self):
        user_master = User.objects.get(username='master')
        slave_page = Page.objects.get(pk=self.pages['slave'])
        self._add_plugin(user_master, page=slave_page)
    
    def test_09_slave_can_add_plugin(self):
        user_slave = User.objects.get(username='slave')
        slave_page = Page.objects.get(pk=self.pages['slave'])
        self._add_plugin(user_slave, page=slave_page)
    
    def test_10_same_order(self):
        user_master = User.objects.get(username='master')
        home_page = Page.objects.get(pk=self.pages['home'])
        
        # create 4 pages
        slugs = []
        for i in range(0, 4):
            page = create_page("page", "nav_playground.html", "en",
                               parent=home_page)
            slug = page.title_set.drafts()[0].slug
            slugs.append(slug)
        
        # approve last 2 pages in reverse order
        for slug in reversed(slugs[2:]):
            page = self.assertObjectExist(Page.objects.drafts(), title_set__slug=slug)
            page = publish_page(page, user_master, True)
            self.check_published_page_attributes(page)
    
    def test_11_create_copy_publish(self):
        user_master = User.objects.get(username='master')
        home_page = Page.objects.get(pk=self.pages['home'])
        slave_page = Page.objects.get(pk=self.pages['slave'])
        # create new page to copy
        page = create_page("page", "nav_playground.html", "en",
                           parent=slave_page)
        
        # copy it under home page...
        # TODO: Use page.copy_page here
        with self.login_user_context(user_master):
            copied_page = self.copy_page(page, home_page)
        
        page = publish_page(copied_page, user_master, True)
        self.check_published_page_attributes(page)
    
    
    def test_12_create_publish_copy(self):
        user_master = User.objects.get(username='master')
        home_page = Page.objects.get(pk=self.pages['home'])
        master_page = Page.objects.get(pk=self.pages['master'])
        # create new page to copy
        page = create_page("page", "nav_playground.html", "en",
                           parent=home_page)
        
        page = publish_page(page, user_master, True)
        
        # copy it under master page...
        # TODO: Use page.copy_page here
        with self.login_user_context(user_master):
            copied_page = self.copy_page(page, master_page)
        
        self.check_published_page_attributes(page)
        copied_page = publish_page(copied_page, user_master, True)
        self.check_published_page_attributes(copied_page)
        
        
    def test_13_subtree_needs_approvement(self):
        user_master = User.objects.get(username='master')
        home_page = Page.objects.get(pk=self.pages['home'])
        # create page under slave_page
        page = create_page("parent", "nav_playground.html", "en",
                           parent=home_page)
        self.assertFalse(page.publisher_public)
        
        # create subpage uner page
        subpage = create_page("subpage", "nav_playground.html", "en", parent=page)
        self.assertFalse(subpage.publisher_public)
        
        # publish both of them in reverse order 
        subpage = publish_page(subpage, user_master, True) 
        
        # subpage should not be published, because parent is not published 
        # yet, should be marked as `publish when parent`
        self.assertFalse(subpage.publisher_public) 
        
        # pagemoderator state must be set
        self.assertEqual(subpage.moderator_state, Page.MODERATOR_APPROVED_WAITING_FOR_PARENTS)
        
        # publish page (parent of subage), so subpage must be published also
        page = publish_page(page, user_master, True)
        self.assertNotEqual(page.publisher_public, None)
        
        # reload subpage, it was probably changed
        subpage = self.reload_page(subpage)
        
        # parent was published, so subpage must be also published..
        self.assertNotEqual(subpage.publisher_public, None) 
        
        #check attributes
        self.check_published_page_attributes(page)
        self.check_published_page_attributes(subpage)


    def test_14_subtree_with_super(self):
        user_super = User.objects.get(username='super')
        # create page under root
        page = create_page("page", "nav_playground.html", "en")
        self.assertFalse(page.publisher_public)
        
        # create subpage under page
        subpage = create_page("subpage", "nav_playground.html", "en",
                              parent=page)
        self.assertFalse(subpage.publisher_public)
        
        # tree id must be the same
        self.assertEqual(page.tree_id, subpage.tree_id)
        
        # publish both of them  
        page = self.reload(page)
        page = publish_page(page, user_super, True)
        # reload subpage, there were an tree_id change
        subpage = self.reload_page(subpage)
        self.assertEqual(page.tree_id, subpage.tree_id)
        
        subpage = publish_page(subpage, user_super, True)
        # tree id must stay the same
        self.assertEqual(page.tree_id, subpage.tree_id)
        
        # published pages must also have the same tree_id
        self.assertEqual(page.publisher_public.tree_id, subpage.publisher_public.tree_id)
        
        #check attributes
        self.check_published_page_attributes(page) 
        self.check_published_page_attributes(subpage)
        
        
    def test_15_super_add_page_to_root(self):
        """Create page which is not under moderation in root, and check if 
        some properties are correct.
        """
        # create page under root
        page = create_page("page", "nav_playground.html", "en")
        
        # public must not exist
        self.assertFalse(page.publisher_public)
        
        # moderator_state must be changed
        self.assertEqual(page.moderator_state, Page.MODERATOR_CHANGED)
    
    
    def test_16_moderator_flags(self):
        """Add page under slave_home and check its flag
        """
        user_slave = User.objects.get(username='slave')
        slave_page = Page.objects.get(pk=self.pages['slave'])
        user_master = User.objects.get(username='master')
        page = create_page("page", "nav_playground.html", "en",
                           parent=slave_page)
        
        # moderator_state must be changed
        self.assertEqual(page.moderator_state, Page.MODERATOR_CHANGED)
        
        # check publish box
        page = publish_page(page, user_slave)
        
        # page should request approvement now
        self.assertEqual(page.moderator_state, Page.MODERATOR_NEED_APPROVEMENT)
        
        # approve it by master

        # approve this page - but it doesn't get published yet, because 
        # slave home is not published
        page = approve_page(page, user_master)
        
        # public page must not exist because of parent
        self.assertFalse(page.publisher_public)
        
        # waiting for parents
        self.assertEqual(page.moderator_state, Page.MODERATOR_APPROVED_WAITING_FOR_PARENTS)
        
        # publish slave page
        slave_page = publish_page(slave_page, user_master)
        
        self.assertFalse(page.publisher_public)
        self.assertFalse(slave_page.publisher_public)
        
        # they must be approved first
        slave_page = approve_page(slave_page, user_master)
        
        # master is approved
        self.assertEqual(slave_page.moderator_state, Page.MODERATOR_APPROVED)
        
        # reload page
        page = self.reload_page(page)
        
        # page must be approved also now
        self.assertEqual(page.moderator_state, Page.MODERATOR_APPROVED)
        
    def test_17_plugins_get_published(self):
        user_super = User.objects.get(username='super')
        # create page under root
        page = create_page("page", "nav_playground.html", "en")
        placeholder = page.placeholders.all()[0]
        add_plugin(placeholder, "TextPlugin", "en", body="test")
        # public must not exist
        self.assertEqual(CMSPlugin.objects.all().count(), 1)
        publish_page(page, user_super, True)
        self.assertEqual(CMSPlugin.objects.all().count(), 2)

    def test_18_remove_plugin_page_under_moderation(self):
        # login as slave and create page
        user_slave = User.objects.get(username='slave')
        user_master = User.objects.get(username='master')
        user_super = User.objects.get(username='super')
        slave_page = Page.objects.get(pk=self.pages['slave'])
        page = create_page("page", "nav_playground.html", "en", parent=slave_page)
        self.assertEqual(page.get_moderator_queryset().count(), 1)
        
        # add plugin
        placeholder = page.placeholders.all()[0]
        plugin = add_plugin(placeholder, "TextPlugin", "en", body="test")
        
        self.assertEqual(page.moderator_state, Page.MODERATOR_CHANGED)

        # publish page
        page = self.reload(page)
        page = publish_page(page, user_slave)
        
        # only the draft plugin should exist
        self.assertEqual(CMSPlugin.objects.all().count(), 1)
        
        # page should require approval
        self.assertEqual(page.moderator_state, Page.MODERATOR_NEED_APPROVEMENT)
        
        # master approves and publishes the page
        # first approve slave-home
        slave_page = self.reload(slave_page)
        publish_page(slave_page, user_master, approve=True)
        page = self.reload(page)
        page = publish_page(page, user_master, approve=True)
        
        # draft and public plugins should now exist
        self.assertEqual(CMSPlugin.objects.all().count(), 2)
        
        # login as slave and delete the plugin - should require moderation
        self.login_user(user_slave)
        plugin_data = {
            'plugin_id': plugin.pk
        }
        remove_url = URL_CMS_PLUGIN_REMOVE
        response = self.client.post(remove_url, plugin_data)
        self.assertEquals(response.status_code, 200)

        # there should only be a public plugin - since the draft has been deleted
        self.assertEquals(CMSPlugin.objects.all().count(), 1)
        
        # reload the page as it's moderator value should have been set in pageadmin.remove_plugin
        self.assertEqual(page.moderator_state, Page.MODERATOR_APPROVED)
        page = self.reload_page(page)

        self.assertEqual(page.moderator_state, Page.MODERATOR_NEED_APPROVEMENT)

        # login as super user and approve/publish the page
        page = publish_page(page, user_super, approve=True)
        self.assertEqual(page.moderator_state, Page.MODERATOR_APPROVED)

        # there should now be 0 plugins
        self.assertEquals(CMSPlugin.objects.all().count(), 0)

class PatricksMoveTest(SettingsOverrideTestCase):
    """
    Fixtures contains 3 users and 1 published page and some other stuff
    
    Users:
        1. `super`: superuser
        2. `master`: user with permissions to all applications
        3. `slave`: user assigned to page `slave-home`
    
    Pages:
        1. `home`:
            - published page
            - master can do anything on its subpages, but not on home!
            
        2. `master`:
            - published page
            - crated by super
            - `master` can do anything on it and its descendants
            - subpages:
        
        3.       `slave-home`:
                    - not published
                    - assigned slave user which can add/change/delete/
                      move/publish/moderate this page and its descendants
                    - `master` user want to moderate this page and all descendants
                    
        4. `pageA`:
            - created by super
            - master can add/change/delete on it and descendants 
    """
    fixtures = ['patrick.json']
    settings_overrides = {
        'CMS_PERMISSION': True,
        'CMS_MODERATOR': True,
    }
    
    pages = {
        'home': 1,
        'master': 2,
        'slave': 3,
    }
    def test_patricks_move(self):
        """Special name, special case..

        1. build following tree (master node is approved and published)
        
                 slave-home
                /    |    \
               A     B     C
                   /  \     
                  D    E     
                    /  |  \ 
                   F   G   H               

        2. perform move oparations:
            1. move G under C
            2. move E under G
            
                 slave-home
                /    |    \
               A     B     C
                   /        \
                  D          G
                              \   
                               E
                             /   \
                            F     H       
        
        3. approve nodes in following order:
            1. approve H
            2. approve G
            3. approve E
            4. approve F
        """
        # TODO: this takes 5 seconds to run on my MBP. That's TOO LONG!
        
        # perform movings under slave...
        pages = dict([(p.get_slug('en'), p) for p in Page.objects.drafts()])
        pa = pages['pa']
        pb = pages['pb']
        pc = pages['pc']
        pd = pages['pd']
        pe = pages['pe']
        pf = pages['pf']
        pg = pages['pg']
        ph = pages['ph']
        user_master = User.objects.get(username='master')
        pg = self.move_page(pg, pc)
        # We have to reload pe when using mptt >= 0.4.2, 
        # so that mptt realized that pg is no longer a child of pe
        pe = self.reload_page(pe)
        pe = self.move_page(pe, pg)
        
        # reload all - moving has changed some attributes
        pa = self.reload_page(pa)
        pb = self.reload_page(pb)
        pc = self.reload_page(pc)
        pd = self.reload_page(pd)
        pe = self.reload_page(pe)
        pf = self.reload_page(pf)
        pg = self.reload_page(pg)
        ph = self.reload_page(ph)
        
        # check urls - they should stay them same, there wasn't approved yet
        self.assertEqual(
            pg.publisher_public.get_absolute_url(), 
            u'%smaster/slave-home/pb/pe/pg/' % self.get_pages_root()
        )
        self.assertEqual(
            ph.publisher_public.get_absolute_url(),
            u'%smaster/slave-home/pb/pe/ph/' % self.get_pages_root()
        )
        
        # pg & pe should require approval
        self.assertEqual(pg.requires_approvement(), True)
        self.assertEqual(pe.requires_approvement(), True)
        self.assertEqual(ph.requires_approvement(), False)
        
        # login as master, and approve moves
        pg = approve_page(pg, user_master)
        pe = approve_page(pe, user_master)
        ph = approve_page(ph, user_master)
        pf = approve_page(pf, user_master)
        
        # public parent check after move
        self.assertEqual(pg.publisher_public.parent.pk, pc.publisher_public_id)
        self.assertEqual(pe.publisher_public.parent.pk, pg.publisher_public_id)
        self.assertEqual(ph.publisher_public.parent.pk, pe.publisher_public_id)
        
        # check if urls are correct after move
<<<<<<< HEAD
        self.assertEqual(pg.publisher_public.get_absolute_url(), u'%smaster/slave-home/pc/pg/' % self.get_pages_root())
        self.assertEqual(ph.publisher_public.get_absolute_url(), u'%smaster/slave-home/pc/pg/pe/ph/' % self.get_pages_root())     
        
    def test_18_plugins_get_published(self):
        self.login_user(self.user_super)
        # create page under root
        page = self.create_page()
        self.add_plugin(self.user_super, page)
        # public must not exist
        self.assertEqual(CMSPlugin.objects.all().count(), 1)
        self.publish_page(page, True, self.user_super, True)
        self.assertEqual(CMSPlugin.objects.all().count(), 2)

    def test_19_remove_plugin_page_under_moderation(self):
        # login as slave and create page
        self.login_user(self.user_slave)
        page = self.create_page(self.slave_page)
        self.assertEqual(page.get_moderator_queryset().count(), 1)
        
        # add plugin
        plugin_id = self.add_plugin(self.user_slave, page)
        
        self.assertEqual(page.moderator_state, Page.MODERATOR_CHANGED)

        # publish page
        page = self.publish_page(page, published_check=False)
        
        # only the draft plugin should exist
        self.assertEqual(CMSPlugin.objects.all().count(), 1)
        
        # page should require approval
        self.assertEqual(page.moderator_state, Page.MODERATOR_NEED_APPROVEMENT)
        
        # master approves and publishes the page
        self.login_user(self.user_master)
        # first approve slave-home
        self.publish_page(self.slave_page, approve=True)
        page = self.publish_page(page, approve=True)
        
        # draft and public plugins should now exist
        self.assertEqual(CMSPlugin.objects.all().count(), 2)
        
        # login as slave and delete the plugin - should require moderation
        self.login_user(self.user_slave)
        plugin_data = {
            'plugin_id': plugin_id
        }
        remove_url = URL_CMS_PLUGIN_REMOVE
        response = self.client.post(remove_url, plugin_data)
        self.assertEquals(response.status_code, 200)

        # there should only be a public plugin - since the draft has been deleted
        self.assertEquals(CMSPlugin.objects.all().count(), 1)
        
        # reload the page as it's moderator value should have been set in pageadmin.remove_plugin
        self.assertEqual(page.moderator_state, Page.MODERATOR_APPROVED)
        page = self.reload_page(page)

        self.assertEqual(page.moderator_state, Page.MODERATOR_NEED_APPROVEMENT)

        # login as super user and approve/publish the page
        self.login_user(self.user_super)
        page = self.publish_page(page, approve=True)
        self.assertEqual(page.moderator_state, Page.MODERATOR_APPROVED)

        # there should now be 0 plugins
        self.assertEquals(CMSPlugin.objects.all().count(), 0)

    def test_20_superuser_can_view(self):
        self.login_user(self.user_super)
        response = self.client.get("/en/pageb/")
        self.assertEqual(response.status_code, 200)

    def test_21_staff_can_view(self):
        self.login_user(self.user_staff)
        response = self.client.get("/en/pageb/")
        self.assertEqual(response.status_code, 200)

    def test_22_user_normal_can_view(self):
        self.login_user(self.user_normal)
        response = self.client.get("/en/pageb/")
        self.assertEqual(response.status_code, 200)
        self.client.logout()
        response = self.client.get("/en/pageb/")
        self.assertEqual(response.status_code, 200)
        self.login_user(self.user_non_global)
        response = self.client.get("/en/pageb/")
        self.assertEqual(response.status_code, 404)
        self.client.logout()

    def test_23_user_globalpermission(self):
        # Global user
        self.login_user(self.user_super)
        user_global = self.create_page_user("global")
        user_global.is_staff = False
        user_global.save() # Prevent is_staff permission
        global_page = self.create_page(title="global", published=True)
        global_page = self.publish_page(global_page, approve=True)
        # it's allowed for the normal user to view the page
        self.assign_user_to_page(global_page, user_global,
            global_permission=True, can_view=True)
        self.client.logout()

        self.login_user(user_global)
        response = self.client.get("/en/global/")
        self.assertEqual(response.status_code, 200)
        self.client.logout()

        self.login_user(self.user_non_global)
        response = self.client.get("/en/global/")
        self.assertEqual(response.status_code, 404, response.content)
        self.client.logout()

    def test_24_anonymous_user(self):
        self.client.logout()
        with SettingsOverride(CMS_PUBLIC_FOR='all'):
            response = self.client.get("/en/pageb/")
            self.assertEqual(response.status_code, 200)

        # default of when to show pages to anonymous user doesn't take
        # global permissions into account
        with SettingsOverride(CMS_PUBLIC_FOR=None):
            response = self.client.get("/en/pageb/")
            self.assertEqual(response.status_code, 404)
=======
        self.assertEqual(
            pg.publisher_public.get_absolute_url(),
            u'%smaster/slave-home/pc/pg/' % self.get_pages_root()
        )
        self.assertEqual(
            ph.publisher_public.get_absolute_url(),
            u'%smaster/slave-home/pc/pg/pe/ph/' % self.get_pages_root()
        )     
>>>>>>> ee92385e
<|MERGE_RESOLUTION|>--- conflicted
+++ resolved
@@ -1,30 +1,16 @@
 # -*- coding: utf-8 -*-
-<<<<<<< HEAD
-from django.conf import settings
-
+from __future__ import with_statement
 from django.contrib.auth.models import User
 
-from cms.models import Page, CMSPlugin
-from cms.models.moderatormodels import ACCESS_DESCENDANTS
-from cms.test_utils.testcases import CMSTestCase, URL_CMS_PAGE_ADD, URL_CMS_PLUGIN_REMOVE
-from cms.test_utils.util.context_managers import SettingsOverride
-from cms.utils.permissions import has_generic_permission
-
-class PermissionModeratorTestCase(CMSTestCase):
-    """
-    Permissions and moderator together
-=======
-from __future__ import with_statement
 from cms.api import create_page, publish_page, approve_page, add_plugin
 from cms.models import Page, CMSPlugin
+from cms.test_utils.util.context_managers import SettingsOverride
 from cms.test_utils.testcases import (URL_CMS_PAGE_ADD, URL_CMS_PLUGIN_REMOVE, 
     SettingsOverrideTestCase, URL_CMS_PLUGIN_ADD)
 from cms.utils.permissions import has_generic_permission
-from django.contrib.auth.models import User
 
 class PermissionModeratorTestCase(SettingsOverrideTestCase):
     """Permissions and moderator together
->>>>>>> ee92385e
     
     Fixtures contains 3 users and 1 published page and some other stuff
     
@@ -59,82 +45,11 @@
             - normal can view on it and descendants
 
     """
-<<<<<<< HEAD
-    def setUp(self):
-        # create super user
-        self.user_super = User(username="super", is_staff=True, is_active=True, 
-            is_superuser=True)
-        self.user_super.set_password("super")
-        self.user_super.save()
-        
-        # create staff user
-        self.user_staff = User(username="staff", is_staff=True, is_active=True)
-        self.user_staff.set_password("staff")
-        self.user_staff.save()
-        
-        self.login_user(self.user_super)
-
-        # create basic structure ...
-        
-        self.home_page = self.create_page(title="home", user=self.user_super)
-        
-        # master page & master user
-        
-        self.master_page = self.create_page(title="master")
-
-        # create master user
-        self.user_master = self.create_page_user("master", grant_all=True)
-
-        # create non global, non staff user
-        self.user_non_global = User(username="nonglobal", is_active=True)
-        self.user_non_global.set_password("nonglobal")
-        self.user_non_global.save()
-        
-        # assign master user under home page
-        self.assign_user_to_page(self.home_page, self.user_master, grant_on=ACCESS_DESCENDANTS,
-            grant_all=True)
-        
-        # and to master page
-        self.assign_user_to_page(self.master_page, self.user_master, grant_all=True)
-        
-        # slave page & slave user
-        
-        self.slave_page = self.create_page(title="slave-home", parent_page=self.master_page, user=self.user_super)  
-        self.user_slave = self.create_page_user("slave", 
-            can_add_page=True, can_change_page=True, can_delete_page=True)
-        
-        self.assign_user_to_page(self.slave_page, self.user_slave, grant_all=True)
-        
-        # create page_b
-        page_b = self.create_page(title="pageB", user=self.user_super)
-
-        # Normal user
-        self.user_normal = self.create_page_user("normal")
-        # it's allowed for the normal user to view the page
-        perm = self.assign_user_to_page(page_b, self.user_normal, can_view=True)
-
-        # create page_a - sample page from master
-        
-        page_a = self.create_page(title="pageA", user=self.user_super)
-        self.assign_user_to_page(page_a, self.user_master,
-            can_add=True, can_change=True, can_delete=True, can_publish=True, 
-            can_move_page=True, can_moderate=True)
-        
-        # publish after creating all drafts
-        self.publish_page(self.home_page)
-        self.publish_page(self.master_page)
-        self.publish_page(page_b)
-        # logg in as master, and request moderation for slave page and descendants
-        self.request_moderation(self.slave_page, 7)
-        
-        self.client.logout()
-=======
     fixtures = ['permmod.json']
     settings_overrides = {
         'CMS_PERMISSION': True,
         'CMS_MODERATOR': True,
     }
->>>>>>> ee92385e
     
     pages = {
         'home': 1,
@@ -142,6 +57,31 @@
         'slave': 3,
     }
     
+    def setUp(self):
+        super(PermissionModeratorTestCase, self).setUp()
+        # create staff user
+        self.user_staff = User(username="staff", is_staff=True, is_active=True)
+        self.user_staff.set_password("staff")
+        self.user_staff.save()
+
+        self.login_user(self.user_super)
+        
+        # create non global, non staff user
+        self.user_non_global = User(username="nonglobal", is_active=True)
+        self.user_non_global.set_password("nonglobal")
+        self.user_non_global.save()
+        
+        # create page_b
+        page_b = self.create_page(title="pageB", user=self.user_super)
+
+        # Normal user
+        self.user_normal = self.create_page_user("normal")
+        # it's allowed for the normal user to view the page
+        self.assign_user_to_page(page_b, self.user_normal, can_view=True)
+
+        self.publish_page(page_b)
+        self.client.logout()
+
     def _add_plugin(self, user, page):
         """
         Add a plugin using the test client to check for permissions.
@@ -645,10 +585,15 @@
         self.assertEqual(ph.publisher_public.parent.pk, pe.publisher_public_id)
         
         # check if urls are correct after move
-<<<<<<< HEAD
-        self.assertEqual(pg.publisher_public.get_absolute_url(), u'%smaster/slave-home/pc/pg/' % self.get_pages_root())
-        self.assertEqual(ph.publisher_public.get_absolute_url(), u'%smaster/slave-home/pc/pg/pe/ph/' % self.get_pages_root())     
-        
+        self.assertEqual(
+            pg.publisher_public.get_absolute_url(),
+            u'%smaster/slave-home/pc/pg/' % self.get_pages_root()
+        )
+        self.assertEqual(
+            ph.publisher_public.get_absolute_url(),
+            u'%smaster/slave-home/pc/pg/pe/ph/' % self.get_pages_root()
+        )
+
     def test_18_plugins_get_published(self):
         self.login_user(self.user_super)
         # create page under root
@@ -769,14 +714,4 @@
         # global permissions into account
         with SettingsOverride(CMS_PUBLIC_FOR=None):
             response = self.client.get("/en/pageb/")
-            self.assertEqual(response.status_code, 404)
-=======
-        self.assertEqual(
-            pg.publisher_public.get_absolute_url(),
-            u'%smaster/slave-home/pc/pg/' % self.get_pages_root()
-        )
-        self.assertEqual(
-            ph.publisher_public.get_absolute_url(),
-            u'%smaster/slave-home/pc/pg/pe/ph/' % self.get_pages_root()
-        )     
->>>>>>> ee92385e
+            self.assertEqual(response.status_code, 404)