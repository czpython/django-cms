--- conflicted
+++ resolved
@@ -1,21 +1,12 @@
-<<<<<<< HEAD
 # -*- coding: utf-8 -*-
+from django.conf import settings
+
+from django.contrib.auth.models import User
+
 from cms.models import Page, CMSPlugin
 from cms.models.moderatormodels import ACCESS_DESCENDANTS
 from cms.test.testcases import CMSTestCase, URL_CMS_PAGE_ADD, URL_CMS_PLUGIN_REMOVE
 from cms.utils.permissions import has_generic_permission
-from django.conf import settings
-from django.contrib.auth.models import User
-=======
-from django.contrib.auth.models import User
-from django.contrib.sites.models import Site
-from django.conf import settings
-
-from cms.models import Page, CMSPlugin
-from cms.models.permissionmodels import PagePermission, GlobalPagePermission
-from cms.models.moderatormodels import ACCESS_PAGE_AND_DESCENDANTS, ACCESS_DESCENDANTS
-from cms.tests.base import CMSTestCase, URL_CMS_PAGE_ADD, URL_CMS_PAGE, URL_CMS_PAGE_CHANGE
->>>>>>> 06de1354
 
 class PermissionModeratorTestCase(CMSTestCase):
     """
@@ -54,232 +45,23 @@
             - normal can view on it and descendants
 
     """
-<<<<<<< HEAD
-=======
-    
-    #dumpdata -format=yaml -e south -e reversion -e contentypes > ../cms/tests/fixtures/permission.yaml
-    #./manage.sh dumpdata -e south -e reversion > ../cms/tests/fixtures/permission.json
-    #fixtures = ['../cms/tests/fixtures/permission.yaml']
-    
-    ############################################################################
-    # set of heler functions
-    
-    def create_page_user(self, username, password=None,
-        can_add_page=True, can_change_page=True, can_delete_page=True,
-        can_recover_page=True, can_add_pageuser=True, can_change_pageuser=True,
-        can_delete_pageuser=True, can_add_pagepermission=True,
-        can_change_pagepermission=True, can_delete_pagepermission=True,
-        grant_all=False, can_view_page=True):
-        """
-        Helper function for creating page user, through form on:
-            /admin/cms/pageuser/add/
-            
-        Returns created user.
-        """
-        
-        if grant_all:
-            return self.create_page_user(username, password, 
-                True, True, True, True, True, True, True, True, True, True)
-            
-        if password is None:
-            password=username
-            
-        data = {
-            'username': username,
-            'password1': password,
-            'password2': password,
-            'can_add_page': can_add_page,
-            'can_view_page': can_view_page,
-            'can_change_page': can_change_page,
-            'can_delete_page': can_delete_page,
-            'can_recover_page': can_recover_page,
-            'can_add_pageuser': can_add_pageuser,
-            'can_change_pageuser': can_change_pageuser,
-            'can_delete_pageuser': can_delete_pageuser,
-            'can_add_pagepermission': can_add_pagepermission,
-            'can_change_pagepermission': can_change_pagepermission,
-            'can_delete_pagepermission': can_delete_pagepermission,
-        }
-        response = self.client.post('/admin/cms/pageuser/add/', data)
-        self.assertRedirects(response, '/admin/cms/pageuser/')
-        
-        return User.objects.get(username=username)
-
-    def assign_user_to_page(self, user, page=None, grant_on=ACCESS_PAGE_AND_DESCENDANTS,
-        can_add=False, can_change=False, can_delete=False, 
-        can_change_advanced_settings=False, can_publish=False, 
-        can_change_permissions=False, can_move_page=False, can_moderate=False, 
-        can_recover_page=True, can_view=False, grant_all=False,
-        global_permission=False):
-        """
-        Assigns given user to page, and gives him requested permissions. 
-        
-        Note: this is not happening over frontend, maybe a test for this in 
-        future will be nice.
-        """
-        if grant_all and not global_permission:
-            return self.assign_user_to_page(user, page, grant_on,
-                True, True, True, True, True, True, True, True, False, True)
-        
-        # just check if the current logged in user even can change the page and 
-        # see the permission inline
-        response = self.client.get(URL_CMS_PAGE_CHANGE % page.id)
-        self.assertEqual(response.status_code, 200)
-        
-        data = {
-            'can_add': can_add,
-            'can_change': can_change,
-            'can_delete': can_delete,
-            'can_change_advanced_settings': can_change_advanced_settings,
-            'can_publish': can_publish,
-            'can_change_permissions': can_change_permissions,
-            'can_move_page': can_move_page,
-            'can_moderate': can_moderate,
-            'can_view': can_view,
-        }
-        if global_permission:
-            page_permission = GlobalPagePermission(
-                user=user, can_recover_page=can_recover_page, **data)
-            page_permission.save()
-            page_permission.sites.add(Site.objects.get_current())
-        else:
-            page_permission = PagePermission(
-                page=page, user=user, grant_on=grant_on, **data)
-            page_permission.save()
-        return page_permission
-    
-    def add_plugin(self, user, page=None):
-        if page:
-            slave_page = page
-        else:
-            slave_page = self.slave_page
-        
-        post_data = {
-            'language': 'en',
-            'placeholder': slave_page.placeholders.get(slot__iexact='Right-Column').pk,
-            'plugin_type': 'TextPlugin'
-        }
-        self.login_user(user)
-        url = URL_CMS_PAGE + "%d/add-plugin/" % slave_page.pk
-        response = self.client.post(url, post_data)
-        
-        cmsplugin_set = CMSPlugin.objects.filter(placeholder__in=slave_page.placeholders.all())
-        self.assertEqual(cmsplugin_set.count(), 1)
-        plugin_id = cmsplugin_set[0].id
-        self.assertEqual(response.content, str(plugin_id))
-    
-    def publish_page(self, page, approve=False, user=None, published_check=True):
-        if user:
-            self.login_user(user)
-            
-        # publish / approve page by master
-        response = self.client.post(URL_CMS_PAGE + "%d/change-status/" % page.pk, {1 :1})
-        self.assertEqual(response.status_code, 200)
-        
-        if not approve:
-            return self.reload_page(page)
-        
-        # approve
-        page = self.approve_page(page)
-        
-        if published_check:
-            # must have public object now
-            assert(page.publisher_public)
-            # and public object must be published
-            assert(page.publisher_public.published)
-        
-        return page
-    
-    def approve_page(self, page):
-        response = self.client.get(URL_CMS_PAGE + "%d/approve/" % page.pk)
-        self.assertRedirects(response, URL_CMS_PAGE)
-        # reload page
-        return self.reload_page(page)
-    
-    def check_published_page_attributes(self, page):
-        public_page = page.publisher_public
-        
-        if page.parent:
-            self.assertEqual(page.parent_id, public_page.parent.publisher_draft.id)
-        
-        self.assertEqual(page.level, public_page.level)
-        
-        # TODO: add check for siblings
-        
-        draft_siblings = list(page.get_siblings(True). \
-            filter(publisher_is_draft=True).order_by('tree_id', 'parent', 'lft'))
-        public_siblings = list(public_page.get_siblings(True). \
-            filter(publisher_is_draft=False).order_by('tree_id', 'parent', 'lft'))
-        
-        skip = 0
-        for i, sibling in enumerate(draft_siblings):
-            if not sibling.publisher_public_id:
-                skip += 1
-                continue
-            self.assertEqual(sibling.id, public_siblings[i - skip].publisher_draft.id) 
-    
-    def request_moderation(self, page, level):
-        """Assign current logged in user to the moderators / change moderation
-        
-        Args:
-            page: Page on which moderation should be changed
-        
-            level <0, 7>: Level of moderation, 
-                1 - moderate page
-                2 - moderate children
-                4 - moderate descendants
-                + conbinations
-        """
-        response = self.client.post("/admin/cms/page/%d/change-moderation/" % page.id, {'moderate': level})
-        self.assertEquals(response.status_code, 200)
-
-    
-    ############################################################################
-    # page acessors
-    
-    @property
-    def home_page(self):
-        return Page.objects.drafts().get(title_set__slug="home")
-    
-    @property
-    def slave_page(self):
-        return Page.objects.drafts().get(title_set__slug="slave-home")
-    
-    @property
-    def master_page(self):
-        return Page.objects.drafts().get(title_set__slug="master")
-    
-    @property
-    def page_b(self):
-        return Page.objects.drafts().get(title_set__slug="pageb")
-
-    ############################################################################
-    # tests
-    
->>>>>>> 06de1354
     def setUp(self):
         # create super user
         self.user_super = User(username="super", is_staff=True, is_active=True, 
             is_superuser=True)
         self.user_super.set_password("super")
         self.user_super.save()
-<<<<<<< HEAD
-        self.login_user(self.user_super)
-        
-        self.home_page = self.create_page(title="home", user=self.user_super)
-=======
-
+        
+        # create staff user
         self.user_staff = User(username="staff", is_staff=True, is_active=True)
         self.user_staff.set_password("staff")
         self.user_staff.save()
-
-        # create basic structure ... 
         
         self.login_user(self.user_super)
-        
-        home = self.create_page(title="home")
-        self.publish_page(home)
->>>>>>> 06de1354
+
+        # create basic structure ...
+        
+        self.home_page = self.create_page(title="home", user=self.user_super)
         
         # master page & master user
         
@@ -289,19 +71,11 @@
         self.user_master = self.create_page_user("master", grant_all=True)
         
         # assign master user under home page
-<<<<<<< HEAD
-        self.assign_user_to_page(self.home_page, self.user_master, grant_on=ACCESS_DESCENDANTS,
+        self.assign_user_to_page(self.user_master, self.home_page, grant_on=ACCESS_DESCENDANTS,
             grant_all=True)
         
         # and to master page
-        self.assign_user_to_page(self.master_page, self.user_master, grant_all=True)
-=======
-        self.assign_user_to_page(self.user_master, home, grant_on=ACCESS_DESCENDANTS,
-            grant_all=True)
-        
-        # and to master page
-        self.assign_user_to_page(self.user_master, master, grant_all=True)
->>>>>>> 06de1354
+        self.assign_user_to_page(self.user_master, self.master_page, grant_all=True)
         
         # slave page & slave user
         
@@ -309,11 +83,9 @@
         self.user_slave = self.create_page_user("slave", 
             can_add_page=True, can_change_page=True, can_delete_page=True)
         
-<<<<<<< HEAD
-        self.assign_user_to_page(self.slave_page, self.user_slave, grant_all=True)
-=======
-        self.assign_user_to_page(self.user_slave, slave, grant_all=True)
->>>>>>> 06de1354
+        self.assign_user_to_page(self.user_slave, self.slave_page, grant_all=True)
+        
+        # create page_b
         
         page_b = self.create_page(title="pageB", published=True)
         page_b = self.publish_page(page_b, approve=True)
@@ -324,14 +96,9 @@
         perm = self.assign_user_to_page(self.user_normal, page_b, can_view=True)
 
         # create page_a - sample page from master
-<<<<<<< HEAD
         
         page_a = self.create_page(title="pageA", user=self.user_super)
-        self.assign_user_to_page(page_a, self.user_master, 
-=======
-        page_a = self.create_page(title="pageA")
         self.assign_user_to_page(self.user_master, page_a,
->>>>>>> 06de1354
             can_add=True, can_change=True, can_delete=True, can_publish=True, 
             can_move_page=True, can_moderate=True)
         
@@ -342,11 +109,6 @@
         self.request_moderation(self.slave_page, 7)
         
         self.client.logout()
-<<<<<<< HEAD
-=======
-        # login super again
-        self.login_user(self.user_super)
->>>>>>> 06de1354
     
     def test_00_test_configuration(self):
         """Just check if we have right configuration for this test. Problem lies
@@ -754,7 +516,6 @@
         self.publish_page(page, True, self.user_super, True)
         self.assertEqual(CMSPlugin.objects.all().count(), 2)
 
-<<<<<<< HEAD
     def test_19_remove_plugin_page_under_moderation(self):
         # login as slave and create page
         self.login_user(self.user_slave)
@@ -809,18 +570,18 @@
 
         # there should now be 0 plugins
         self.assertEquals(CMSPlugin.objects.all().count(), 0)
-=======
-    def test_18_superuser_can_view(self):
+
+    def test_20_superuser_can_view(self):
         self.login_user(self.user_super)
         response = self.client.get("/fr/pageb/")
         self.assertEqual(response.status_code, 200)
 
-    def test_19_superuser_can_view(self):
+    def test_21_superuser_can_view(self):
         self.login_user(self.user_staff)
         response = self.client.get("/fr/pageb/")
         self.assertEqual(response.status_code, 200)
 
-    def test_20_user_normal_can_view(self):
+    def test_22_user_normal_can_view(self):
         self.login_user(self.user_normal)
         response = self.client.get("/fr/pageb/")
         self.assertEqual(response.status_code, 200)
@@ -828,7 +589,7 @@
         response = self.client.get("/fr/pageb/")
         self.assertEqual(response.status_code, 200)
 
-    def test_21_user_globalpermission(self):
+    def test_23_user_globalpermission(self):
         global_page = self.create_page(title="global", published=True)
         global_page = self.publish_page(global_page, approve=True)
         
@@ -851,7 +612,7 @@
         response = self.client.get("/fr/global/")
         self.assertEqual(response.status_code, 404, response.content)
 
-    def test_22_anonymous_user(self):
+    def test_24_anonymous_user(self):
         settings.CMS_PUBLIC_FOR_ALL = True
         response = self.client.get("/fr/pageb/")
         self.assertEqual(response.status_code, 200)
@@ -860,5 +621,4 @@
         # global permissions into account
         settings.CMS_PUBLIC_FOR_ALL = False
         response = self.client.get("/fr/pageb/")
-        self.assertEqual(response.status_code, 200)
->>>>>>> 06de1354
+        self.assertEqual(response.status_code, 200)