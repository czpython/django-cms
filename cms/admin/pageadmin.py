# -*- coding: utf-8 -*-
from functools import wraps
import sys
<<<<<<< HEAD
from cms.toolbar_pool import toolbar_pool
=======
from cms.constants import PAGE_TYPES_ID
>>>>>>> 85b386df

import django
from django.contrib.admin.helpers import AdminForm
from django.conf import settings
from django.contrib import admin, messages
from django.contrib.admin.models import LogEntry, CHANGE
from django.contrib.admin.options import IncorrectLookupParameters
from django.contrib.admin.util import get_deleted_objects
from django.contrib.contenttypes.models import ContentType
from django.contrib.sites.models import Site
from django.core.exceptions import PermissionDenied, ObjectDoesNotExist, ValidationError
from django.core.urlresolvers import reverse
from django.db import router, transaction
from django.http import HttpResponseRedirect, HttpResponse, Http404, HttpResponseBadRequest, HttpResponseForbidden
from django.shortcuts import render_to_response, get_object_or_404
from django.template.context import RequestContext
from django.template.defaultfilters import escape
from django.utils.translation import ugettext_lazy as _, get_language
from django.utils.decorators import method_decorator
from django.views.decorators.http import require_POST

from cms.admin.placeholderadmin import PlaceholderAdminMixin
from cms.plugin_pool import plugin_pool
from cms.utils.conf import get_cms_setting
from cms.utils.compat.dj import force_unicode
from cms.utils.compat.urls import unquote
from cms.utils.helpers import find_placeholder_relation
from cms.admin.change_list import CMSChangeList
from cms.admin.dialog.views import get_copy_dialog
from cms.admin.forms import (PageForm, AdvancedSettingsForm, PagePermissionForm,
                             PublicationDatesForm)
from cms.admin.permissionadmin import (PERMISSION_ADMIN_INLINES, PagePermissionInlineAdmin, ViewRestrictionInlineAdmin)
from cms.admin.views import revert_plugins
from cms.models import Page, Title, CMSPlugin, PagePermission, EmptyTitle, GlobalPagePermission, \
    titlemodels, StaticPlaceholder
from cms.models.managers import PagePermissionsPermissionManager
from cms.utils import helpers, permissions, get_language_from_request, admin as admin_utils, copy_plugins
from cms.utils.i18n import get_language_list, get_language_tuple, get_language_object, force_language
from cms.utils.admin import jsonify_request
from cms.utils.permissions import has_global_page_permission, has_generic_permission
from cms.utils.plugins import current_site
from cms.utils.compat import DJANGO_1_4

require_POST = method_decorator(require_POST)

if 'reversion' in settings.INSTALLED_APPS:
    from reversion.admin import VersionAdmin as ModelAdmin
    from reversion import create_revision
else:  # pragma: no cover
    from django.contrib.admin import ModelAdmin

    class ReversionContext(object):
        def __enter__(self):
            yield

        def __exit__(self, exc_type, exc_val, exc_tb):
            pass

        def __call__(self, func):
            """Allows this revision context to be used as a decorator."""

            @wraps(func)
            def do_revision_context(*args, **kwargs):
                self.__enter__()
                exception = False
                try:
                    try:
                        return func(*args, **kwargs)
                    except:
                        exception = True
                        if not self.__exit__(*sys.exc_info()):
                            raise
                finally:
                    if not exception:
                        self.__exit__(None, None, None)

            return do_revision_context

    def create_revision():
        return ReversionContext()

PUBLISH_COMMENT = "Publish"
INITIAL_COMMENT = "Initial version."


class PageAdmin(PlaceholderAdminMixin, ModelAdmin):
    form = PageForm
    search_fields = ('title_set__slug', 'title_set__title', 'reverse_id')
    revision_form_template = "admin/cms/page/history/revision_header.html"
    recover_form_template = "admin/cms/page/history/recover_header.html"
    add_general_fields = ['title', 'slug', 'language', 'template']
    change_list_template = "admin/cms/page/tree/base.html"
    list_filter = ['in_navigation', 'template', 'changed_by', 'soft_root']
    title_frontend_editable_fields = ['title', 'menu_title', 'page_title']

    inlines = PERMISSION_ADMIN_INLINES

    def get_urls(self):
        """Get the admin urls
        """
        from django.conf.urls import patterns, url

        info = "%s_%s" % (self.model._meta.app_label, self.model._meta.module_name)
        pat = lambda regex, fn: url(regex, self.admin_site.admin_view(fn), name='%s_%s' % (info, fn.__name__))

        url_patterns = patterns(
            '',

            pat(r'^([0-9]+)/advanced-settings/$', self.advanced),
            pat(r'^([0-9]+)/dates/$', self.dates),
            pat(r'^([0-9]+)/permission-settings/$', self.permissions),
            pat(r'^([0-9]+)/delete-translation/$', self.delete_translation),
            pat(r'^([0-9]+)/move-page/$', self.move_page),
            pat(r'^([0-9]+)/copy-page/$', self.copy_page),
            pat(r'^([0-9]+)/copy-language/$', self.copy_language),
            pat(r'^([0-9]+)/dialog/copy/$', get_copy_dialog),  # copy dialog
            pat(r'^([0-9]+)/descendants/$', self.descendants),  # menu html for page descendants
            pat(r'^([0-9]+)/change-navigation/$', self.change_innavigation),
            pat(r'^([0-9]+)/jsi18n/$', self.redirect_jsi18n),
            pat(r'^([0-9]+)/permissions/$', self.get_permissions),
            pat(r'^([0-9]+)/undo/$', self.undo),
            pat(r'^([0-9]+)/redo/$', self.redo),
            pat(r'^([0-9]+)/change_template/$', self.change_template),
            pat(r'^([0-9]+)/([a-z\-]+)/edit-field/$', self.edit_title_fields),
            pat(r'^([0-9]+)/([a-z\-]+)/publish/$', self.publish_page),
            pat(r'^([0-9]+)/([a-z\-]+)/unpublish/$', self.unpublish),
            pat(r'^([0-9]+)/([a-z\-]+)/revert/$', self.revert_page),
            pat(r'^([0-9]+)/([a-z\-]+)/preview/$', self.preview_page),
            pat(r'^add-page-type/$', self.add_page_type),
            url(r'^resolve/$', self.resolve, name="cms_page_resolve"),
        )

        if plugin_pool.get_all_plugins():
            url_patterns += plugin_pool.get_patterns()

        url_patterns += super(PageAdmin, self).get_urls()
        return url_patterns

    def redirect_jsi18n(self, request):
        return HttpResponseRedirect(reverse('admin:jsi18n'))

    def get_revision_instances(self, request, object):
        """Returns all the instances to be used in the object's revision."""
        if isinstance(object, Title):
            object = object.page
        if isinstance(object, Page) and not object.publisher_is_draft:
            object = object.publisher_public
        placeholder_relation = find_placeholder_relation(object)
        data = [object]
        filters = {'placeholder__%s' % placeholder_relation: object}
        for plugin in CMSPlugin.objects.filter(**filters):
            data.append(plugin)
            plugin_instance, admin = plugin.get_plugin_instance()
            if plugin_instance:
                data.append(plugin_instance)
        if isinstance(object, Page):
            titles = object.title_set.all()
            for title in titles:
                title.publisher_public = None
                data.append(title)
        return data

    def save_model(self, request, obj, form, change):
        """
        Move the page in the tree if necessary and save every placeholder
        Content object.
        """
        target = request.GET.get('target', None)
        position = request.GET.get('position', None)

        if 'recover' in request.path:
            pk = obj.pk
            if obj.parent_id:
                parent = Page.objects.get(pk=obj.parent_id)
            else:
                parent = None
            obj.lft = 0
            obj.rght = 0
            obj.tree_id = 0
            obj.level = 0
            obj.pk = None
            obj.insert_at(parent, save=False)
            obj.pk = pk
            obj.save(no_signals=True)

        else:
            if 'history' in request.path:
                old_obj = Page.objects.get(pk=obj.pk)
                obj.level = old_obj.level
                obj.parent_id = old_obj.parent_id
                obj.rght = old_obj.rght
                obj.lft = old_obj.lft
                obj.tree_id = old_obj.tree_id
        new = False
        if not obj.pk:
            new = True
        obj.save()

        if 'recover' in request.path or 'history' in request.path:
            revert_plugins(request, obj.version.pk, obj)

        if target is not None and position is not None:
            try:
                target = self.model.objects.get(pk=target)
            except self.model.DoesNotExist:
                pass
            else:
                obj.move_to(target, position)
        page_type_id = form.cleaned_data.get('page_type')
        copy_target_id = request.GET.get('copy_target')
        if copy_target_id or page_type_id:
            if page_type_id:
                copy_target_id = page_type_id
            copy_target = Page.objects.get(pk=copy_target_id)
            if not copy_target.has_view_permission(request):
                raise PermissionDenied()
            obj = Page.objects.get(pk=obj.pk) #mptt reload
            if not 'add_page_type' in request.GET:
                site_id = obj.site_id
                copy_target._copy_attributes(obj)
                obj.site_id = site_id
                obj.reverse_id = None
                obj.save()
            for lang in copy_target.languages.split(','):
                copy_target._copy_contents(obj, lang)
        if not 'permission' in request.path:
            language = form.cleaned_data['language']
            Title.objects.set_or_create(
                request,
                obj,
                form,
                language,
            )
        if new and Page.objects.filter(site_id=obj.site_id).count() == 1:
            obj.publish(language)

    def get_form(self, request, obj=None, **kwargs):
        """
        Get PageForm for the Page model and modify its fields depending on
        the request.
        """
        language = get_language_from_request(request, obj)
        if "advanced" in request.path:
            form = super(PageAdmin, self).get_form(request, obj, form=AdvancedSettingsForm, **kwargs)
        elif "permission" in request.path:
            form = super(PageAdmin, self).get_form(request, obj, form=PagePermissionForm, **kwargs)
        elif "dates" in request.path:
            form = super(PageAdmin, self).get_form(request, obj, form=PublicationDatesForm, **kwargs)
        else:
            form = super(PageAdmin, self).get_form(request, obj, form=PageForm, **kwargs)
        if 'language' in form.base_fields:
            form.base_fields['language'].initial = language
        if 'page_type' in form.base_fields:
            if 'copy_target' in request.GET or 'add_page_type' in request.GET or obj:
                del form.base_fields['page_type']
            else:
                if not Page.objects.filter(parent__reverse_id=PAGE_TYPES_ID).count():
                    del form.base_fields['page_type']
        if 'add_page_type' in request.GET:
            del form.base_fields['menu_title']
            del form.base_fields['meta_description']
            del form.base_fields['page_title']
        if obj:
            if "permission" in request.path:
                self.inlines = PERMISSION_ADMIN_INLINES
            else:
                self.inlines = []
            version_id = None
            if "history" in request.path or 'recover' in request.path:
                version_id = request.path.split("/")[-2]
            try:
                title_obj = obj.get_title_obj(language=language, fallback=False, version_id=version_id,
                                              force_reload=True)
            except titlemodels.Title.DoesNotExist:
                title_obj = EmptyTitle(language)
            if 'site' in form.base_fields and form.base_fields['site'].initial is None:
                form.base_fields['site'].initial = obj.site
            for name in [
                'slug',
                'title',
                'meta_description',
                'menu_title',
                'page_title',
                'redirect',
            ]:
                if name in form.base_fields:
                    form.base_fields[name].initial = getattr(title_obj, name)
            if 'overwrite_url' in form.base_fields:
                if title_obj.has_url_overwrite:
                    form.base_fields['overwrite_url'].initial = title_obj.path
                else:
                    form.base_fields['overwrite_url'].initial = ""
        else:
            self.inlines = []
            for name in ['slug', 'title']:
                form.base_fields[name].initial = u''
            form.base_fields['parent'].initial = request.GET.get('target', None)
            form.base_fields['site'].initial = request.session.get('cms_admin_site', None)
        return form

    def advanced(self, request, object_id):
        page = get_object_or_404(Page, pk=object_id)
        if not page.has_advanced_settings_permission(request):
            raise PermissionDenied("No permission for editing advanced settings")
        return self.change_view(request, object_id, extra_context={'advanced_settings': True, 'title': _("Advanced Settings")})

    def dates(self, request, object_id):
        return self.change_view(request, object_id, extra_context={'publishing_dates': True, 'title': _("Publishing dates")})

    def permissions(self, request, object_id):
        page = get_object_or_404(Page, pk=object_id)
        if not page.has_change_permissions_permission(request):
            raise PermissionDenied("No permission for editing advanced settings")
        return self.change_view(request, object_id, extra_context={'show_permissions': True, 'title': _("Change Permissions")})

    def get_inline_instances(self, request, obj=None):
        if DJANGO_1_4:
            inlines = super(PageAdmin, self).get_inline_instances(request)
            if hasattr(self, '_current_page'):
                obj = self._current_page
        else:
            inlines = super(PageAdmin, self).get_inline_instances(request, obj)
        if get_cms_setting('PERMISSION') and obj:
            filtered_inlines = []
            for inline in inlines:
                if (isinstance(inline, PagePermissionInlineAdmin)
                and not isinstance(inline, ViewRestrictionInlineAdmin)):
                    if "recover" in request.path or "history" in request.path:
                        # do not display permissions in recover mode
                        continue
                    if not obj.has_change_permissions_permission(request):
                        continue
                filtered_inlines.append(inline)
            inlines = filtered_inlines
        return inlines

    def get_unihandecode_context(self, language):
        if language[:2] in get_cms_setting('UNIHANDECODE_DECODERS'):
            uhd_lang = language[:2]
        else:
            uhd_lang = get_cms_setting('UNIHANDECODE_DEFAULT_DECODER')
        uhd_host = get_cms_setting('UNIHANDECODE_HOST')
        uhd_version = get_cms_setting('UNIHANDECODE_VERSION')
        if uhd_lang and uhd_host and uhd_version:
            uhd_urls = [
                '%sunihandecode-%s.core.min.js' % (uhd_host, uhd_version),
                '%sunihandecode-%s.%s.min.js' % (uhd_host, uhd_version, uhd_lang),
            ]
        else:
            uhd_urls = []
        return {'unihandecode_lang': uhd_lang, 'unihandecode_urls': uhd_urls}

    def add_view(self, request, form_url='', extra_context=None):
        extra_context = extra_context or {}
        language = get_language_from_request(request)
        extra_context.update({
            'language': language,
        })
        if not request.GET.get('add_page_type') is None:
            extra_context.update({
                'add_page_type': True,
                'title':  _("Add Page Type"),
            })
        elif 'copy_target' in request.GET:
            extra_context.update({
                'title':  _("Add Page Copy"),
            })
        extra_context.update(self.get_unihandecode_context(language))
        return super(PageAdmin, self).add_view(request, form_url, extra_context=extra_context)

    def change_view(self, request, object_id, form_url='', extra_context=None):
        """
        The 'change' admin view for the Page model.
        """
        if extra_context is None:
            extra_context = {'basic_info': True}
        try:
            obj = self.model.objects.get(pk=object_id)
        except self.model.DoesNotExist:
            # Don't raise Http404 just yet, because we haven't checked
            # permissions yet. We don't want an unauthenticated user to be able
            # to determine whether a given object exists.
            obj = None
        else:
            #activate(user_lang_set)
            context = {
                'page': obj,
                'CMS_PERMISSION': get_cms_setting('PERMISSION'),
                'ADMIN_MEDIA_URL': settings.STATIC_URL,
                'can_change': obj.has_change_permission(request),
                'can_change_permissions': obj.has_change_permissions_permission(request),
                'current_site_id': settings.SITE_ID,
            }
            context.update(extra_context or {})
            extra_context = self.update_language_tab_context(request, obj, context)

        tab_language = get_language_from_request(request)

        extra_context.update(self.get_unihandecode_context(tab_language))

        # get_inline_instances will need access to 'obj' so that it can
        # determine if current user has enough rights to see PagePermissionInlineAdmin
        # because in django versions <1.5 get_inline_instances doesn't receive 'obj'
        # as a parameter, the workaround is to set it as an attribute...
        if DJANGO_1_4:
            self._current_page = obj
        response = super(PageAdmin, self).change_view(
            request, object_id, form_url=form_url, extra_context=extra_context)
        if tab_language and response.status_code == 302 and response._headers['location'][1] == request.path:
            location = response._headers['location']
            response._headers['location'] = (location[0], "%s?language=%s" % (location[1], tab_language))
        return response

    def render_change_form(self, request, context, add=False, change=False, form_url='', obj=None):
        # add context variables
        filled_languages = []
        if obj:
            filled_languages = [t[0] for t in obj.title_set.filter(title__isnull=False).values_list('language')]
        allowed_languages = [lang[0] for lang in self._get_site_languages(obj)]
        context.update({
            'filled_languages': [lang for lang in filled_languages if lang in allowed_languages],
        })
        return super(PageAdmin, self).render_change_form(request, context, add, change, form_url, obj)

    def _get_site_languages(self, obj):
        site_id = None
        if obj:
            site_id = obj.site_id
        return get_language_tuple(site_id)

    def update_language_tab_context(self, request, obj, context=None):
        if not context:
            context = {}
        language = get_language_from_request(request, obj)
        languages = self._get_site_languages(obj)
        context.update({
            'language': language,
            'language_tabs': languages,
            # Dates are not language dependent, thus we hide the language
            # selection bar: the language is forced through the form class
            'show_language_tabs': len(list(languages)) > 1 and not context.get('publishing_dates', False),
        })
        return context

    def response_change(self, request, obj):
        """Called always when page gets changed, call save on page, there may be
        some new stuff, which should be published after all other objects on page
        are collected.
        """
        # save the object again, so all the related changes to page model
        # can be published if required
        obj.save()
        return super(PageAdmin, self).response_change(request, obj)

    def has_add_permission(self, request):
        """
        Return true if the current user has permission to add a new page.
        """
        if get_cms_setting('PERMISSION'):
            return permissions.has_page_add_permission(request)
        return super(PageAdmin, self).has_add_permission(request)

    def has_change_permission(self, request, obj=None):
        """
        Return true if the current user has permission on the page.
        Return the string 'All' if the user has all rights.
        """
        if get_cms_setting('PERMISSION'):
            if obj:
                return obj.has_change_permission(request)
            else:
                return permissions.has_page_change_permission(request)
        return super(PageAdmin, self).has_change_permission(request, obj)

    def has_delete_permission(self, request, obj=None):
        """
        Returns True if the given request has permission to change the given
        Django model instance. If CMS_PERMISSION are in use also takes look to
        object permissions.
        """
        if get_cms_setting('PERMISSION') and obj is not None:
            return obj.has_delete_permission(request)
        return super(PageAdmin, self).has_delete_permission(request, obj)

    def has_recover_permission(self, request):
        """
        Returns True if the use has the right to recover pages
        """
        if not "reversion" in settings.INSTALLED_APPS:
            return False
        user = request.user
        if user.is_superuser:
            return True
        try:
            if has_global_page_permission(request, can_recover_page=True):
                return True
        except:
            pass
        return False

    def has_add_plugin_permission(self, request, placeholder, plugin_type):
        if not permissions.has_plugin_permission(request.user, plugin_type, "add"):
            return False
        page = placeholder.page
        if page and not page.has_change_permission(request):
            return False
        if page and not page.publisher_is_draft:
            return False
        return True

    def has_copy_plugin_permission(self, request, source_placeholder, target_placeholder, plugins):
        source_page = source_placeholder.page
        if source_page and not source_page.has_change_permission(request):
            return False
        target_page = target_placeholder.page
        if target_page and not target_page.has_change_permission(request):
            return False
        if target_page and not target_page.publisher_is_draft:
            return False
        for plugin in plugins:
            if not permissions.has_plugin_permission(request.user, plugin.plugin_type, "add"):
                return False
        return True

    def has_change_plugin_permission(self, request, plugin):
        page = plugin.placeholder.page if plugin.placeholder else None
        if page and not page.has_change_permission(request):
            return False
        if page and not page.publisher_is_draft:
            return False
        if not permissions.has_plugin_permission(request.user, plugin.plugin_type, "change"):
            return False
        return True

    def has_move_plugin_permission(self, request, plugin, target_placeholder):
        if not permissions.has_plugin_permission(request.user, plugin.plugin_type, "change"):
            return False
        page = plugin.placeholder.page
        if page and not page.has_change_permission(request):
            return False
        if page and not page.publisher_is_draft:
            return False
        return True

    def has_delete_plugin_permission(self, request, plugin):
        if not permissions.has_plugin_permission(request.user, plugin.plugin_type, "delete"):
            return False
        page = plugin.placeholder.page
        if page:
            if not page.publisher_is_draft:
                return False
            if not page.has_change_permission(request):
                return False
        return True

    def has_clear_placeholder_permission(self, request, placeholder):
        page = placeholder.page if placeholder else None
        if page:
            if not page.publisher_is_draft:
                return False
            if not page.has_change_permission(request):
                return False
        return True

    def post_add_plugin(self, request, placeholder, plugin):
        if 'reversion' in settings.INSTALLED_APPS and placeholder.page:
            plugin_name = force_unicode(plugin_pool.get_plugin(plugin.plugin_type).name)
            message = _(u"%(plugin_name)s plugin added to %(placeholder)s") % {
                'plugin_name': plugin_name, 'placeholder': placeholder}
            helpers.make_revision_with_plugins(placeholder.page, request.user, message)

    def post_copy_plugins(self, request, source_placeholder, target_placeholder, plugins):
        page = target_placeholder.page
        if page and "reversion" in settings.INSTALLED_APPS:
            message = _(u"Copied plugins to %(placeholder)s") % {'placeholder': target_placeholder}
            helpers.make_revision_with_plugins(page, request.user, message)

    def post_edit_plugin(self, request, plugin):
        page = plugin.placeholder.page
        if page:
            # if reversion is installed, save version of the page plugins
            if 'reversion' in settings.INSTALLED_APPS and page:
                plugin_name = force_unicode(plugin_pool.get_plugin(plugin.plugin_type).name)
                message = _(
                    u"%(plugin_name)s plugin edited at position %(position)s in %(placeholder)s") % {
                              'plugin_name': plugin_name,
                              'position': plugin.position,
                              'placeholder': plugin.placeholder.slot
                          }
                helpers.make_revision_with_plugins(page, request.user, message)

    def post_move_plugin(self, request, source_placeholder, target_placeholder, plugin):
        page = target_placeholder.page
        if page and 'reversion' in settings.INSTALLED_APPS:
            helpers.make_revision_with_plugins(page, request.user, _(u"Plugins were moved"))

    def post_delete_plugin(self, request, plugin):
        plugin_name = force_unicode(plugin_pool.get_plugin(plugin.plugin_type).name)
        page = plugin.placeholder.page
        if page:
            page.save()
            comment = _("%(plugin_name)s plugin at position %(position)s in %(placeholder)s was deleted.") % {
                'plugin_name': plugin_name,
                'position': plugin.position,
                'placeholder': plugin.placeholder,
            }
            if 'reversion' in settings.INSTALLED_APPS:
                helpers.make_revision_with_plugins(page, request.user, comment)

    def post_clear_placeholder(self, request, placeholder):
        page = placeholder.page
        if page:
            page.save()
            comment = _('All plugins in the placeholder "%(name)s" were deleted.') % {
                'name': force_unicode(placeholder)
            }
            if 'reversion' in settings.INSTALLED_APPS:
                helpers.make_revision_with_plugins(page, request.user, comment)

    def get_placeholder_template(self, request, placeholder):
        page = placeholder.page
        if page:
            return page.get_template()

    def changelist_view(self, request, extra_context=None):
        "The 'change list' admin view for this model."
        from django.contrib.admin.views.main import ERROR_FLAG

        opts = self.model._meta
        app_label = opts.app_label
        if not self.has_change_permission(request, None):
            return HttpResponseForbidden(force_unicode(_("You do not have permission to change pages.")))
        try:
            cl = CMSChangeList(request, self.model, self.list_display, self.list_display_links, self.list_filter,
                               self.date_hierarchy, self.search_fields, self.list_select_related, self.list_per_page,
                               self.list_max_show_all, self.list_editable, self)
        except IncorrectLookupParameters:
            # Wacky lookup parameters were given, so redirect to the main
            # changelist page, without parameters, and pass an 'invalid=1'
            # parameter via the query string. If wacky parameters were given and
            # the 'invalid=1' parameter was already in the query string, something
            # is screwed up with the database, so display an error page.
            if ERROR_FLAG in request.GET.keys():
                return render_to_response('admin/invalid_setup.html', {'title': _('Database error')})
            return HttpResponseRedirect(request.path + '?' + ERROR_FLAG + '=1')
        cl.set_items(request)

        site_id = request.GET.get('site__exact', None)
        if site_id is None:
            site_id = current_site(request).pk
        site_id = int(site_id)

        # languages
        languages = get_language_list(site_id)

        # parse the cookie that saves which page trees have
        # been opened already and extracts the page ID
        djangocms_nodes_open = request.COOKIES.get('djangocms_nodes_open', '')
        raw_nodes = unquote(djangocms_nodes_open).split(',')
        try:
            open_menu_trees = [int(c.split('page_', 1)[1]) for c in raw_nodes]
        except IndexError:
            open_menu_trees = []
        # Language may be present in the GET dictionary but empty
        language = request.GET.get('language', get_language())
        if not language:
            language = get_language()
        context = {
            'title': cl.title,
            'is_popup': cl.is_popup,
            'cl': cl,
            'opts': opts,
            'has_add_permission': self.has_add_permission(request),
            'root_path': reverse('admin:index'),
            'app_label': app_label,
            'preview_language': language,
            'CMS_MEDIA_URL': get_cms_setting('MEDIA_URL'),
            'CMS_PERMISSION': get_cms_setting('PERMISSION'),
            'DEBUG': settings.DEBUG,
            'site_languages': languages,
            'open_menu_trees': open_menu_trees,
        }
        if 'reversion' in settings.INSTALLED_APPS:
            context['has_recover_permission'] = self.has_recover_permission(request)
            context['has_change_permission'] = self.has_change_permission(request)
        context.update(extra_context or {})
        return render_to_response(self.change_list_template or [
            'admin/%s/%s/change_list.html' % (app_label, opts.object_name.lower()),
            'admin/%s/change_list.html' % app_label,
            'admin/change_list.html'
        ], context, context_instance=RequestContext(request))

    def recoverlist_view(self, request, extra_context=None):
        if not self.has_recover_permission(request):
            raise PermissionDenied
        return super(PageAdmin, self).recoverlist_view(request, extra_context)

    def recover_view(self, request, version_id, extra_context=None):
        if not self.has_recover_permission(request):
            raise PermissionDenied
        extra_context = self.update_language_tab_context(request, None, extra_context)
        return super(PageAdmin, self).recover_view(request, version_id, extra_context)

    def revision_view(self, request, object_id, version_id, extra_context=None):
        if not self.has_change_permission(request, Page.objects.get(pk=object_id)):
            raise PermissionDenied
        extra_context = self.update_language_tab_context(request, None, extra_context)
        response = super(PageAdmin, self).revision_view(request, object_id, version_id, extra_context)
        return response

    def history_view(self, request, object_id, extra_context=None):
        if not self.has_change_permission(request, Page.objects.get(pk=object_id)):
            raise PermissionDenied
        extra_context = self.update_language_tab_context(request, None, extra_context)
        return super(PageAdmin, self).history_view(request, object_id, extra_context)

    def render_revision_form(self, request, obj, version, context, revert=False, recover=False):
        # reset parent to null if parent is not found
        if version.field_dict['parent']:
            try:
                Page.objects.get(pk=version.field_dict['parent'])
            except:
                if revert and obj.parent_id != int(version.field_dict['parent']):
                    version.field_dict['parent'] = obj.parent_id
                if recover:
                    obj.parent = None
                    obj.parent_id = None
                    version.field_dict['parent'] = None

        obj.version = version

        return super(PageAdmin, self).render_revision_form(request, obj, version, context, revert, recover)

    @require_POST
    def undo(self, request, object_id):
        if not 'reversion' in settings.INSTALLED_APPS:
            return HttpResponseBadRequest('django reversion not installed')
        from reversion.models import Revision
        import reversion

        page = get_object_or_404(Page, pk=object_id)
        if not page.publisher_is_draft:
            page = page.publisher_draft
        if not page.has_change_permission(request):
            return HttpResponseForbidden(force_unicode(_("You do not have permission to change this page")))
        versions = reversion.get_for_object(page)
        if page.revision_id:
            current_revision = Revision.objects.get(pk=page.revision_id)
        else:
            try:
                current_version = versions[0]
            except IndexError:
                return HttpResponseBadRequest("no current revision found")
            current_revision = current_version.revision
        try:
            previous_version = versions.filter(revision__pk__lt=current_revision.pk)[0]
        except IndexError:
            return HttpResponseBadRequest("no previous revision found")
        previous_revision = previous_version.revision
        # clear all plugins
        placeholders = page.placeholders.all()
        placeholder_ids = []
        for placeholder in placeholders:
            placeholder_ids.append(placeholder.pk)
        plugins = CMSPlugin.objects.filter(placeholder__in=placeholder_ids)
        plugins.delete()

        previous_revision.revert(True)
        rev_page = get_object_or_404(Page, pk=page.pk)
        rev_page.revision_id = previous_revision.pk
        rev_page.publisher_public_id = page.publisher_public_id
        rev_page.save()
        return HttpResponse("ok")

    @require_POST
    def redo(self, request, object_id):
        if not 'reversion' in settings.INSTALLED_APPS:
            return HttpResponseBadRequest('django reversion not installed')
        from reversion.models import Revision
        import reversion

        page = get_object_or_404(Page, pk=object_id)
        if not page.publisher_is_draft:
            page = page.publisher_draft
        if not page.has_change_permission(request):
            return HttpResponseForbidden(force_unicode(_("You do not have permission to change this page")))
        versions = reversion.get_for_object(page)
        if page.revision_id:
            current_revision = Revision.objects.get(pk=page.revision_id)
        else:
            try:
                current_version = versions[0]
            except IndexError:
                return HttpResponseBadRequest("no current revision found")
            current_revision = current_version.revision
        try:
            previous_version = versions.filter(revision__pk__gt=current_revision.pk).order_by('pk')[0]
        except IndexError:
            return HttpResponseBadRequest("no next revision found")
        next_revision = previous_version.revision
        # clear all plugins
        placeholders = page.placeholders.all()
        placeholder_ids = []
        for placeholder in placeholders:
            placeholder_ids.append(placeholder.pk)
        plugins = CMSPlugin.objects.filter(placeholder__in=placeholder_ids)
        plugins.delete()

        next_revision.revert(True)
        rev_page = get_object_or_404(Page, pk=page.pk)
        rev_page.revision_id = next_revision.pk
        rev_page.publisher_public_id = page.publisher_public_id
        rev_page.save()
        return HttpResponse("ok")

    @require_POST
    @create_revision()
    def change_template(self, request, object_id):
        page = get_object_or_404(Page, pk=object_id)
        if not page.has_change_permission(request):
            return HttpResponseForbidden(force_unicode(_("You do not have permission to change the template")))

        to_template = request.POST.get("template", None)
        if to_template not in dict(get_cms_setting('TEMPLATES')):
            return HttpResponseBadRequest(force_unicode(_("Template not valid")))

        page.template = to_template
        page.save()
        if "reversion" in settings.INSTALLED_APPS:
            message = _("Template changed to %s") % dict(get_cms_setting('TEMPLATES'))[to_template]
            helpers.make_revision_with_plugins(page, request.user, message)
        return HttpResponse(force_unicode(_("The template was successfully changed")))

    @transaction.commit_on_success
    def move_page(self, request, page_id, extra_context=None):
        """
        Move the page to the requested target, at the given position
        """
        target = request.POST.get('target', None)
        position = request.POST.get('position', None)
        if target is None or position is None:
            return HttpResponseRedirect('../../')

        try:
            page = self.model.objects.get(pk=page_id)
            target = self.model.objects.get(pk=target)
        except self.model.DoesNotExist:
            return jsonify_request(HttpResponseBadRequest("error"))

        # does he haves permissions to do this...?
        if not page.has_move_page_permission(request) or \
                not target.has_add_permission(request):
            return jsonify_request(
                HttpResponseForbidden(force_unicode(_("Error! You don't have permissions to move this page. Please reload the page"))))
            # move page
        page.move_page(target, position)
        if "reversion" in settings.INSTALLED_APPS:
            helpers.make_revision_with_plugins(page, request.user, _("Page moved"))

        return jsonify_request(HttpResponse(admin_utils.render_admin_menu_item(request, page).content))

    def get_permissions(self, request, page_id):
        page = get_object_or_404(Page, id=page_id)

        can_change_list = Page.permissions.get_change_id_list(request.user, page.site_id)

        global_page_permissions = GlobalPagePermission.objects.filter(sites__in=[page.site_id])
        page_permissions = PagePermission.objects.for_page(page)
        all_permissions = list(global_page_permissions) + list(page_permissions)

        # does he can change global permissions ?
        has_global = permissions.has_global_change_permissions_permission(request)

        permission_set = []
        for permission in all_permissions:
            if isinstance(permission, GlobalPagePermission):
                if has_global:
                    permission_set.append([(True, True), permission])
                else:
                    permission_set.append([(True, False), permission])
            else:
                if can_change_list == PagePermissionsPermissionManager.GRANT_ALL:
                    can_change = True
                else:
                    can_change = permission.page_id in can_change_list
                permission_set.append([(False, can_change), permission])

        context = {
            'page': page,
            'permission_set': permission_set,
        }
        return render_to_response('admin/cms/page/permissions.html', context)

    @require_POST
    @transaction.commit_on_success
    def copy_language(self, request, page_id):
        with create_revision():
            source_language = request.POST.get('source_language')
            target_language = request.POST.get('target_language')
            page = Page.objects.get(pk=page_id)
            placeholders = page.placeholders.all()

            if not target_language or not target_language in get_language_list():
                return HttpResponseBadRequest(force_unicode(_("Language must be set to a supported language!")))
            for placeholder in placeholders:
                plugins = list(
                    placeholder.cmsplugin_set.filter(language=source_language).order_by('tree_id', 'level', 'position'))
                if not self.has_copy_plugin_permission(request, placeholder, placeholder, plugins):
                    return HttpResponseForbidden(force_unicode(_('You do not have permission to copy these plugins.')))
                copy_plugins.copy_plugins_to(plugins, placeholder, target_language)
            if page and "reversion" in settings.INSTALLED_APPS:
                message = _(u"Copied plugins from %(source_language)s to %(target_language)s") % {
                    'source_language': source_language, 'target_language': target_language}
                helpers.make_revision_with_plugins(page, request.user, message)
            return HttpResponse("ok")


    @transaction.commit_on_success
    def copy_page(self, request, page_id, extra_context=None):
        """
        Copy the page and all its plugins and descendants to the requested target, at the given position
        """
        context = {}
        page = Page.objects.get(pk=page_id)

        target = request.POST.get('target', None)
        position = request.POST.get('position', None)
        site = request.POST.get('site', None)
        if target is not None and position is not None and site is not None:
            try:
                target = self.model.objects.get(pk=target)
                # does he have permissions to copy this page under target?
                assert target.has_add_permission(request)
                site = Site.objects.get(pk=site)
            except (ObjectDoesNotExist, AssertionError):
                return HttpResponse("error")
                #context.update({'error': _('Page could not been moved.')})
            else:
                try:
                    kwargs = {
                        'copy_permissions': request.REQUEST.get('copy_permissions', False),
                    }
                    page.copy_page(target, site, position, **kwargs)
                    return jsonify_request(HttpResponse("ok"))
                except ValidationError:
                    exc = sys.exc_info()[1]
                    return jsonify_request(HttpResponseBadRequest(exc.messages))
        context.update(extra_context or {})
        return HttpResponseRedirect('../../')

    @transaction.commit_on_success
    @create_revision()
    def publish_page(self, request, page_id, language):
        try:
            page = Page.objects.get(id=page_id, publisher_is_draft=True)
        except Page.DoesNotExist:
            page = None
        # ensure user has permissions to publish this page
        all_published = True
        if page:
            if not page.has_publish_permission(request):
                return HttpResponseForbidden(force_unicode(_("You do not have permission to publish this page")))
            published = page.publish(language)
            if not published:
                all_published = False
        statics = request.GET.get('statics', '')
        if not statics and not page:
            return Http404("No page or stack found for publishing.")
        if statics:
            static_ids = statics .split(',')
            for pk in static_ids:
                static_placeholder = StaticPlaceholder.objects.get(pk=pk)
                published = static_placeholder.publish(request, language)
                if not published:
                    all_published = False
        if page and all_published:
            messages.info(request, _('The content was successfully published.'))
            LogEntry.objects.log_action(
                user_id=request.user.id,
                content_type_id=ContentType.objects.get_for_model(Page).pk,
                object_id=page_id,
                object_repr=page.get_title(language),
                action_flag=CHANGE,
            )
        else:
            messages.warning(request, _("There was a problem publishing your content"))
        if "reversion" in settings.INSTALLED_APPS and page:
            # delete revisions that are not publish revisions
            from reversion.models import Version

            content_type = ContentType.objects.get_for_model(Page)
            # reversion 1.8+ removes type field, revision filtering must be based on comments
            versions_qs = Version.objects.filter(content_type=content_type, object_id_int=page.pk)
            deleted = []
            for version in versions_qs.exclude(revision__comment__in=(INITIAL_COMMENT,  PUBLISH_COMMENT)):
                if not version.revision_id in deleted:
                    revision = version.revision
                    revision.delete()
                    deleted.append(revision.pk)
                    # delete all publish revisions that are more then MAX_PAGE_PUBLISH_REVERSIONS
            limit = get_cms_setting("MAX_PAGE_PUBLISH_REVERSIONS")
            if limit:
                deleted = []
                for version in versions_qs.filter(revision__comment__exact=PUBLISH_COMMENT).order_by(
                        '-revision__pk')[limit - 1:]:
                    if not version.revision_id in deleted:
                        revision = version.revision
                        revision.delete()
                        deleted.append(revision.pk)
            helpers.make_revision_with_plugins(page, request.user, PUBLISH_COMMENT)
            # create a new publish reversion
        if 'node' in request.REQUEST:
            # if request comes from tree..
            return admin_utils.render_admin_menu_item(request, page)
        referrer = request.META.get('HTTP_REFERER', '')
        path = '../../'
        if 'admin' not in referrer:
            if all_published:
                if page:
                    public_page = Page.objects.get(publisher_public=page.pk)
                    path = '%s?edit_off' % public_page.get_absolute_url(language, fallback=True)
                else:
                    path = '%s?edit_off' % referrer
            else:
                path = '/?edit_off'

        return HttpResponseRedirect(path)

    @transaction.commit_on_success
    def unpublish(self, request, page_id, language):
        """
        Publish or unpublish a language of a page
        """
        site = Site.objects.get_current()
        page = get_object_or_404(Page, pk=page_id)
        if not page.has_publish_permission(request):
            return HttpResponseForbidden(force_unicode(_("You do not have permission to unpublish this page")))
        if not page.publisher_public_id:
            return HttpResponseForbidden(force_unicode(_("This page was never published")))
        try:
            page.unpublish(language)
            message = _('The %(language)s page "%(page)s" was successfully unpublished') % {
                'language': get_language_object(language, site)['name'], 'page': page}
            messages.info(request, message)
            LogEntry.objects.log_action(
                user_id=request.user.id,
                content_type_id=ContentType.objects.get_for_model(Page).pk,
                object_id=page_id,
                object_repr=page.get_title(),
                action_flag=CHANGE,
                change_message=message,
            )
        except RuntimeError:
            exc = sys.exc_info()[1]
            messages.error(request, exc.message)
        except ValidationError:
            exc = sys.exc_info()[1]
            messages.error(request, exc.message)
        return admin_utils.render_admin_menu_item(request, page)

    @transaction.commit_on_success
    def revert_page(self, request, page_id, language):
        page = get_object_or_404(Page, id=page_id)
        # ensure user has permissions to publish this page
        if not page.has_change_permission(request):
            return HttpResponseForbidden(force_unicode(_("You do not have permission to change this page")))

        page.revert(language)

        messages.info(request, _('The page "%s" was successfully reverted.') % page)

        if 'node' in request.REQUEST:
            # if request comes from tree..
            return admin_utils.render_admin_menu_item(request, page)

        referer = request.META.get('HTTP_REFERER', '')
        path = '../../'
        # TODO: use admin base here!
        if 'admin' not in referer:
            path = '%s?edit_off' % referer.split('?')[0]
        return HttpResponseRedirect(path)

    @create_revision()
    def delete_translation(self, request, object_id, extra_context=None):

        language = get_language_from_request(request)

        opts = Page._meta
        titleopts = Title._meta
        app_label = titleopts.app_label
        pluginopts = CMSPlugin._meta

        try:
            obj = self.queryset(request).get(pk=unquote(object_id))
        except self.model.DoesNotExist:
            # Don't raise Http404 just yet, because we haven't checked
            # permissions yet. We don't want an unauthenticated user to be able
            # to determine whether a given object exists.
            obj = None

        if not self.has_delete_permission(request, obj):
            return HttpResponseForbidden(force_unicode(_("You do not have permission to change this page")))

        if obj is None:
            raise Http404(
                _('%(name)s object with primary key %(key)r does not exist.') % {
                    'name': force_unicode(opts.verbose_name),
                    'key': escape(object_id)
                })

        if not len(list(obj.get_languages())) > 1:
            raise Http404(_('There only exists one translation for this page'))

        titleobj = get_object_or_404(Title, page__id=object_id, language=language)
        saved_plugins = CMSPlugin.objects.filter(placeholder__page__id=object_id, language=language)

        using = router.db_for_read(self.model)
        kwargs = {
            'admin_site': self.admin_site,
            'user': request.user,
            'using': using
        }
        deleted_objects, perms_needed = get_deleted_objects(
            [titleobj],
            titleopts,
            **kwargs
        )[:2]
        to_delete_plugins, perms_needed_plugins = get_deleted_objects(
            saved_plugins,
            pluginopts,
            **kwargs
        )[:2]

        deleted_objects.append(to_delete_plugins)
        perms_needed = set(list(perms_needed) + list(perms_needed_plugins))

        if request.method == 'POST':
            if perms_needed:
                raise PermissionDenied

            message = _('Title and plugins with language %(language)s was deleted') % {
                'language': force_unicode(get_language_object(language)['name'])
            }
            self.log_change(request, titleobj, message)
            messages.info(request, message)

            titleobj.delete()
            for p in saved_plugins:
                p.delete()

            public = obj.publisher_public
            if public:
                public.save()

            if "reversion" in settings.INSTALLED_APPS:
                helpers.make_revision_with_plugins(obj, request.user, message)

            if not self.has_change_permission(request, None):
                return HttpResponseRedirect("../../../../")
            return HttpResponseRedirect("../../")

        context = {
            "title": _("Are you sure?"),
            "object_name": force_unicode(titleopts.verbose_name),
            "object": titleobj,
            "deleted_objects": deleted_objects,
            "perms_lacking": perms_needed,
            "opts": opts,
            "root_path": reverse('admin:index'),
            "app_label": app_label,
        }
        context.update(extra_context or {})
        context_instance = RequestContext(request, current_app=self.admin_site.name)
        return render_to_response(self.delete_confirmation_template or [
            "admin/%s/%s/delete_confirmation.html" % (app_label, titleopts.object_name.lower()),
            "admin/%s/delete_confirmation.html" % app_label,
            "admin/delete_confirmation.html"
        ], context, context_instance=context_instance)

    def preview_page(self, request, object_id, language):
        """Redirecting preview function based on draft_id
        """
        page = get_object_or_404(Page, id=object_id)
        attrs = "?edit"
        attrs += "&language=" + language
        with force_language(language):
            url = page.get_absolute_url(language) + attrs
        site = current_site(request)

        if not site == page.site:
            url = "http%s://%s%s" % ('s' if request.is_secure() else '',
            page.site.domain, url)
        return HttpResponseRedirect(url)

    def change_innavigation(self, request, page_id):
        """
        Switch the in_navigation of a page
        """
        page = get_object_or_404(Page, pk=page_id)
        if page.has_change_permission(request):
            page.toggle_in_navigation()
            return admin_utils.render_admin_menu_item(request, page)
        return HttpResponseForbidden(force_unicode(_("You do not have permission to change this page's in_navigation status")))

    def descendants(self, request, page_id):
        """
        Get html for descendants of given page
        Used for lazy loading pages in cms.changelist.js

        Permission checks is done in admin_utils.get_admin_menu_item_context
        which is called by admin_utils.render_admin_menu_item.
        """
        page = get_object_or_404(Page, pk=page_id)
        return admin_utils.render_admin_menu_item(request, page,
                                                  template="admin/cms/page/tree/lazy_menu.html")

    def add_page_type(self, request):
        site = Site.objects.get_current()
        language = request.GET.get('language')
        target = request.GET.get('copy_target')
        try:
            type_root = Page.objects.get(reverse_id=PAGE_TYPES_ID, publisher_is_draft=True, site_id=site.pk)
        except Page.DoesNotExist:
            type_root = Page(reverse_id=PAGE_TYPES_ID, site=site, in_navigation=False)
            type_root.save()
            language = get_language()
            type_title = Title(title=_("Page Types"), language=language, slug=PAGE_TYPES_ID, page=type_root)
            type_title.save()
        return HttpResponseRedirect("%s?target=%s&position=first-child&add_page_type=1&copy_target=%s&language=%s" % (
            reverse("admin:cms_page_add"),
            type_root.pk,
            target,
            language
        ))

    def resolve(self, request):
        if not request.user.is_staff:
            return HttpResponse('/')
        if request.session.get('cms_log_latest', False):
            log = LogEntry.objects.get(pk=request.session['cms_log_latest'])
            obj = log.get_edited_object()
            del request.session['cms_log_latest']
            if obj.__class__ in toolbar_pool.get_watch_models() and hasattr(obj, 'get_absolute_url'):
                try:
                    return HttpResponse(force_unicode(obj.get_absolute_url()))
                except:
                    pass
        pk = request.REQUEST.get('pk')
        full_model = request.REQUEST.get('model').split('.')
        if pk:
            app_label, model = full_model.split('.')
            if pk and app_label:
                ctype = ContentType.objects.get(app_label=app_label, model=model)
                try:
                    instance = ctype.get_object_for_this_type(pk=pk)
                except ctype.model_class().DoesNotExist:
                    return HttpResponse('/')
                return HttpResponse(force_unicode(instance.get_absolute_url()))
        return HttpResponse('')

    def lookup_allowed(self, key, *args, **kwargs):
        if key == 'site__exact':
            return True
        return super(PageAdmin, self).lookup_allowed(key, *args, **kwargs)

    def edit_title_fields(self, request, page_id, language):
        title = Title.objects.get(page_id=page_id, language=language)
        saved_successfully = False
        raw_fields = request.GET.get("edit_fields", 'title')
        edit_fields = [field for field in raw_fields.split(",") if field in self.title_frontend_editable_fields]
        cancel_clicked = request.POST.get("_cancel", False)
        opts = Title._meta

        if not edit_fields:
            # Defaults to title
            edit_fields = ('title',)

        if not has_generic_permission(title.page.pk, request.user, "change",
                                      title.page.site.pk):
            return HttpResponseForbidden(force_unicode(_("You do not have permission to edit this page")))

        class PageTitleForm(django.forms.ModelForm):
            """
            Dynamic form showing only the fields to be edited
            """
            class Meta:
                model = Title
                fields = edit_fields

        if not cancel_clicked and request.method == 'POST':
            form = PageTitleForm(instance=title, data=request.POST)
            if form.is_valid():
                form.save()
                saved_successfully = True
        else:
            form = PageTitleForm(instance=title)
        admin_form = AdminForm(form, fieldsets=[(None, {'fields': edit_fields})], prepopulated_fields={},
                               model_admin=self)
        media = self.media + admin_form.media
        context = {
            'CMS_MEDIA_URL': get_cms_setting('MEDIA_URL'),
            'title': 'Title',
            'plugin': title.page,
            'plugin_id': title.page.id,
            'adminform': admin_form,
            'add': False,
            'is_popup': True,
            'media': media,
            'opts': opts,
            'change': True,
            'save_as': False,
            'has_add_permission': False,
            'window_close_timeout': 10,
        }
        if cancel_clicked:
            # cancel button was clicked
            context.update({
                'cancel': True,
            })
            return render_to_response('admin/cms/page/plugin/confirm_form.html', context, RequestContext(request))
        if not cancel_clicked and request.method == 'POST' and saved_successfully:
            return render_to_response('admin/cms/page/plugin/confirm_form.html', context, RequestContext(request))
        return render_to_response('admin/cms/page/plugin/change_form.html', context, RequestContext(request))

    def add_plugin(self, *args, **kwargs):
        with create_revision():
            return super(PageAdmin, self).add_plugin(*args, **kwargs)

    def copy_plugins(self, *args, **kwargs):
        with create_revision():
            return super(PageAdmin, self).copy_plugins(*args, **kwargs)

    def edit_plugin(self, *args, **kwargs):
        with create_revision():
            return super(PageAdmin, self).edit_plugin(*args, **kwargs)

    def move_plugin(self, *args, **kwargs):
        with create_revision():
            return super(PageAdmin, self).move_plugin(*args, **kwargs)

    def delete_plugin(self, *args, **kwargs):
        with create_revision():
            return super(PageAdmin, self).delete_plugin(*args, **kwargs)

    def clear_placeholder(self, *args, **kwargs):
        with create_revision():
            return super(PageAdmin, self).clear_placeholder(*args, **kwargs)


admin.site.register(Page, PageAdmin)<|MERGE_RESOLUTION|>--- conflicted
+++ resolved
@@ -1,11 +1,8 @@
 # -*- coding: utf-8 -*-
 from functools import wraps
 import sys
-<<<<<<< HEAD
 from cms.toolbar_pool import toolbar_pool
-=======
 from cms.constants import PAGE_TYPES_ID
->>>>>>> 85b386df
 
 import django
 from django.contrib.admin.helpers import AdminForm
