from django import forms
from django.template.defaultfilters import slugify
from django.utils.translation import ugettext as _, ugettext_lazy
from django.conf import settings
from cms.settings import CMS_LANGUAGES, CMS_UNIQUE_SLUGS, CMS_APPLICATIONS_URLS, CMS_FLAT_URLS
from cms.models import Page, Title
from cms.urlutils import any_path_re

class PageForm(forms.ModelForm):
    APPLICATION_URLS = (('', '----------'), ) + CMS_APPLICATIONS_URLS
    title = forms.CharField(label=_("Title"), widget=forms.TextInput(),
        help_text=_('The default title'))
    language = forms.ChoiceField(label=_("Language"), choices=CMS_LANGUAGES,
        help_text=_('The current language of the content fields.'))
    slug = forms.CharField(label=_("Slug"), widget=forms.TextInput(),
        help_text=_('The part of the title that is used in the url'))
    application_urls = forms.ChoiceField(label=_('Application'), 
        choices=APPLICATION_URLS, required=False,  
        help_text=_('Hook application to this page.'))
    overwrite_url = forms.CharField(label='Overwrite url', max_length=255, required=False,
        help_text=_('Keep this field empty if standard path should be used.'))
    
    class Meta:
        model = Page

    def clean_slug(self):
        slug = slugify(self.cleaned_data['slug'])
        page = self.instance
        lang = self.cleaned_data['language']
        parent = self.cleaned_data['parent']
        if CMS_UNIQUE_SLUGS:
            titles = Title.objects.filter(slug=slug)
        else:
            titles = Title.objects.filter(slug=slug, language=lang)        
        if not CMS_FLAT_URLS:
            titles = titles.filter(page__parent=parent)
        if self.instance.pk:
            titles = titles.exclude(language=lang, page=page)
        if titles.count():
            raise forms.ValidationError(ugettext_lazy('Another page with this slug already exists'))
        return slug
    
    def clean_reverse_id(self):
        id = self.cleaned_data['reverse_id']
        if id:
            if Page.objects.filter(reverse_id=id).exclude(pk=self.instance.pk).count():
                raise forms.ValidationError(ugettext_lazy('A page with this reverse url id exists already.'))
        return id
<<<<<<< HEAD
    
=======

>>>>>>> e9e4971a
    def clean_overwrite_url(self):
        url = self.cleaned_data['overwrite_url']
        if url:
            if not any_path_re.match(url):
                raise forms.ValidationError(ugettext_lazy('Invalid url, use /my/url format.'))
<<<<<<< HEAD
        return url
=======
        return url
>>>>>>> e9e4971a
<|MERGE_RESOLUTION|>--- conflicted
+++ resolved
@@ -46,18 +46,10 @@
             if Page.objects.filter(reverse_id=id).exclude(pk=self.instance.pk).count():
                 raise forms.ValidationError(ugettext_lazy('A page with this reverse url id exists already.'))
         return id
-<<<<<<< HEAD
-    
-=======
 
->>>>>>> e9e4971a
     def clean_overwrite_url(self):
         url = self.cleaned_data['overwrite_url']
         if url:
             if not any_path_re.match(url):
                 raise forms.ValidationError(ugettext_lazy('Invalid url, use /my/url format.'))
-<<<<<<< HEAD
-        return url
-=======
-        return url
->>>>>>> e9e4971a
+        return url