<<<<<<< HEAD
{% load i18n %}
=======
{% load cms_tags i18n  %}
>>>>>>> 230514b4
<div id="cms_dragholder-{{ plugin.pk }}" class="cms_reset cms_light cms_dragholder cms_dragholder-draggable">
	<div class="cms_dragmenu"></div>
	<div class="cms_dragmenu-dropdown">
		<span>{% trans "Settings" %}</span>
		<a rel="dialogue" data-text="Are you sure you want to copy this plugin?" href="#">Copy</a>
<<<<<<< HEAD
		<a rel="sideframe" href="{{ plugin.placeholder.get_remove_url }}{{ plugin.pk }}">Delete</a>
		{% for class, name in child_plugin_classes %}
		{% if forloop.first %}<span>{% trans "Add Plugin" %}</span>{% endif %}
		<!-- TODO add correct url instead of only clas -->
		<a rel="custom" href="#{{ class }}">{{ name }}</a>
		{% endfor %}
=======
		<a rel="sideframe" href="{{ instance.placeholder.get_remove_url }}{{ instance.pk }}">Delete</a>
		{% plugin_child_classes plugin %}
>>>>>>> 230514b4
	</div>
	<div class="cms_dragitem"><strong>{{ plugin.plugin_type }}</strong> {{ plugin.placeholder.slot }}</div>
	{% if plugin.get_plugin_class.allow_children and plugin.plugin_children_instances %}
		{% for child in plugin.plugin_children_instances %}
			{# workaround because include tag does not allow recursive includes #}
<<<<<<< HEAD
			{% with template_name="cms/toolbar/items/plugin_drag.html" %}{% include template_name with plugin=child only %}{% endwith %}
=======
			{% with template_name="cms/toolbar/items/plugin_drag.html" %}{% include template_name with plugin=child %}{% endwith %}		
>>>>>>> 230514b4
		{% endfor %}
	{% endif %}
</div><|MERGE_RESOLUTION|>--- conflicted
+++ resolved
@@ -1,34 +1,17 @@
-<<<<<<< HEAD
-{% load i18n %}
-=======
 {% load cms_tags i18n  %}
->>>>>>> 230514b4
 <div id="cms_dragholder-{{ plugin.pk }}" class="cms_reset cms_light cms_dragholder cms_dragholder-draggable">
 	<div class="cms_dragmenu"></div>
 	<div class="cms_dragmenu-dropdown">
 		<span>{% trans "Settings" %}</span>
 		<a rel="dialogue" data-text="Are you sure you want to copy this plugin?" href="#">Copy</a>
-<<<<<<< HEAD
 		<a rel="sideframe" href="{{ plugin.placeholder.get_remove_url }}{{ plugin.pk }}">Delete</a>
-		{% for class, name in child_plugin_classes %}
-		{% if forloop.first %}<span>{% trans "Add Plugin" %}</span>{% endif %}
-		<!-- TODO add correct url instead of only clas -->
-		<a rel="custom" href="#{{ class }}">{{ name }}</a>
-		{% endfor %}
-=======
-		<a rel="sideframe" href="{{ instance.placeholder.get_remove_url }}{{ instance.pk }}">Delete</a>
 		{% plugin_child_classes plugin %}
->>>>>>> 230514b4
 	</div>
 	<div class="cms_dragitem"><strong>{{ plugin.plugin_type }}</strong> {{ plugin.placeholder.slot }}</div>
 	{% if plugin.get_plugin_class.allow_children and plugin.plugin_children_instances %}
 		{% for child in plugin.plugin_children_instances %}
 			{# workaround because include tag does not allow recursive includes #}
-<<<<<<< HEAD
-			{% with template_name="cms/toolbar/items/plugin_drag.html" %}{% include template_name with plugin=child only %}{% endwith %}
-=======
-			{% with template_name="cms/toolbar/items/plugin_drag.html" %}{% include template_name with plugin=child %}{% endwith %}		
->>>>>>> 230514b4
+			{% with template_name="cms/toolbar/items/plugin_drag.html" %}{% include template_name with plugin=child %}{% endwith %}
 		{% endfor %}
 	{% endif %}
 </div>