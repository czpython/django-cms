{% load i18n l10n sekizai_tags cms_tags %}{% load url from future %}
{% addtoblock "js" %}
<script type="text/javascript">
(function($) {
// CMS.$ will be passed for $
$(document).ready(function () {
<<<<<<< HEAD
	new CMS.Plugin('cms_placeholder-generic-{{ current_page.pk|unlocalize }}', {
=======
	new CMS.PlaceholderItem('cms_placeholder-generic-{{ request.current_page.pk|unlocalize }}', {
>>>>>>> 84d8cf6d
		'type': 'generic',
		'plugin_name': 'Page Title',
		'urls': {
			'edit_plugin': '{% url "admin:cms_page_edit_title" request.current_page.pk LANGUAGE_CODE %}'
		}
	});
});
})(CMS.$);
</script>
{% endaddtoblock %}
<span id="cms_placeholder-generic-{{ request.current_page.pk|unlocalize }}" class="cms_placeholder-generic">{% page_attribute title %}</span><|MERGE_RESOLUTION|>--- conflicted
+++ resolved
@@ -4,11 +4,7 @@
 (function($) {
 // CMS.$ will be passed for $
 $(document).ready(function () {
-<<<<<<< HEAD
-	new CMS.Plugin('cms_placeholder-generic-{{ current_page.pk|unlocalize }}', {
-=======
 	new CMS.PlaceholderItem('cms_placeholder-generic-{{ request.current_page.pk|unlocalize }}', {
->>>>>>> 84d8cf6d
 		'type': 'generic',
 		'plugin_name': 'Page Title',
 		'urls': {
