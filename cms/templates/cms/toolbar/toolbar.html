--- conflicted
+++ resolved
@@ -128,37 +128,12 @@
 	<div class="cms_toolbar-trigger"><a href="#">{% trans "Toggle toolbar" %}</a></div>
 	<!-- end: toolbar -->
 
-<<<<<<< HEAD
+
 	<!-- start: sidebar -->
 	<div class="cms_sideframe">
 		<div class="cms_sideframe-resize"><span class="cms_sideframe-knob"></span></div>
 		<div class="cms_sideframe-frame"></div>
 		<div class="cms_sideframe-shim"></div>
-=======
-	<!-- start: placeholders -->
-	<div id="cms_placeholder-dim"></div>
-	<div id="cms_placeholder-content"><div class="cms_placeholder-content_zone"></div><div class="cms_placeholder-content_inner cms_placeholder-content_loader"></div></div>
-	<div id="cms_placeholder-overlay">
-		<ul class="cms_placeholder-options">
-			<li class="first"><a href="#" class="cms_placeholder-icon cms_placeholder-icon_edit" rel="edit">{% trans "edit" %}</a></li>
-			<li><a href="#" class="cms_placeholder-icon cms_placeholder-icon_up" rel="moveup">{% trans "up" %}</a></li>
-			<li><a href="#" class="cms_placeholder-icon cms_placeholder-icon_down" rel="movedown">{% trans "down" %}</a></li>
-			<li><a href="#" class="cms_placeholder-icon cms_placeholder-icon_delete" rel="delete">{% trans "delete" %}</a></li>
-			<li>
-				<a href="#" class="cms_placeholder-icon cms_placeholder-icon_more" rel="more">{% trans "more" %}</a>
-				<ul class="cms_placeholder-options_more cms_placeholder-subnav">
-                    <li class="cms_placeholder-subnav-title add_child"><span>{% trans "Add child plugin" %}</span>
-                        <ul><li><span>&nbsp;</span></li></ul>
-                    </li>
-                    <li class="cms_placeholder-subnav-title move"><span>{% trans "Move to placeholder" %}</span>
-						<ul><li><span>&nbsp;</span></li></ul>
-					</li>
-				</ul>
-
-			</li>
-		</ul>
-		<div class="cms_placeholder-overlay_bg"></div>
->>>>>>> 5cab8dd4
 	</div>
 	<!-- end: sidebar -->
 
