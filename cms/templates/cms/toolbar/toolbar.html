<<<<<<< HEAD
{% load i18n l10n sekizai_tags admin_static cms_js_tags cms_admin cms_tags %}{% load url from future %}
{% language request.toolbar.toolbar_language %}
{% addtoblock "js" %}
<script type="text/javascript">
	var _jQuery = window.jQuery || undefined;
	var _$ = window.$ || undefined;
</script>
{% endaddtoblock %}
{% addtoblock "js" %}<script src="{% static "cms/js/libs/jquery.min.js" %}"></script>{% endaddtoblock %}
{% addtoblock "js" %}<script src="{% static "cms/js/libs/class.min.js" %}"></script>{% endaddtoblock %}
{% addtoblock "js" %}<script src="{% static "cms/js/plugins/jquery.ui.custom.js" %}"></script>{% endaddtoblock %}
{% addtoblock "js" %}<script src="{% static "cms/js/plugins/jquery.ui.nestedsortable.js" %}"></script>{% endaddtoblock %}
{% addtoblock "js" %}<script src="{% static "cms/js/plugins/cms.base.js" %}"></script>{% endaddtoblock %}
{% addtoblock "js" %}<script src="{% static "cms/js/plugins/cms.modal.js" %}"></script>{% endaddtoblock %}
{% addtoblock "js" %}<script src="{% static "cms/js/plugins/cms.sideframe.js" %}"></script>{% endaddtoblock %}
{% addtoblock "js" %}<script src="{% static "cms/js/plugins/cms.clipboard.js" %}"></script>{% endaddtoblock %}
{% addtoblock "js" %}<script src="{% static "cms/js/plugins/cms.plugins.js" %}"></script>{% endaddtoblock %}
{% addtoblock "js" %}<script src="{% static "cms/js/plugins/cms.structureboard.js" %}"></script>{% endaddtoblock %}
{% addtoblock "js" %}<script src="{% static "cms/js/plugins/cms.toolbar.js" %}"></script>{% endaddtoblock %}

{% addtoblock "css" %}<link rel="stylesheet" href="{% static "cms/css/plugins/cms.toolbar.css" %}" />{% endaddtoblock %}
{% addtoblock "css" %}<link rel="stylesheet" href="{% static "cms/css/plugins/cms.placeholders.css" %}" />{% endaddtoblock %}
{% addtoblock "js" %}
<script>
(function($) {
// CMS.$ will be passed for $
$(document).ready(function () {
	// this is a global shared configuration
	CMS.config = {
		'auth': {% if user.is_authenticated %}true{% else %}false{% endif %},
		'debug': {% if debug %}true{% else %}false{% endif %},
		'csrf': '{{ csrf_token }}',
		'lang': {
			'cancel': '{% trans "Cancel" %}',
			'debug': '{% blocktrans %}Development version using django CMS {{ cms_version }}{% endblocktrans %}',
			'text': '{% trans "Text" %}'
		},
		'urls': {
			'settings': '', // url to save settings
			'static': '{{ STATIC_URL }}'
		},
		'settings': {
			'version': '{{ cms_version }}',
			'toolbar': 'expanded',
			'mode': 'edit',
			'sideframe': { 'url': '' },
			'states': []
		},
		'clipboard': '{{ request.toolbar.clipboard.pk|unlocalize }}',
		'messages': '{% if messages %}{% for message in messages %}{{ message }}{% endfor %}{% endif %}',
		'publisher': '{% if not request.current_page.publisher_is_draft and request.current_page.publisher_draft.is_dirty and user.is_authenticated %}{% trans "This page has unpublished changes." %}{% endif %}'
	};
=======
{% load i18n l10n %}
>>>>>>> f04584b4

{% language request.toolbar.toolbar_language %}
<div id="cms_toolbar" class="cms_reset{% if not user.is_authenticated %} cms_toolbar-auth{% endif %}{% if debug %} cms_toolbar-debug{% endif %}">

	{# debug, tooltip #}
	<div class="cms_debug-bar"></div>
	<div class="cms_tooltip">{% trans "Double-click to edit" %}<span></span></div>

	{# start: toolbar #}
	<div class="cms_toolbar">
		<div class="cms_toolbar-left">
			{% include "cms/toolbar/items/logo.html" %}

			{% if not user.is_authenticated %}
			{% include "cms/toolbar/items/login.html" %}
			{% else %}
			<ul class="cms_toolbar-item cms_toolbar-item-navigation">
				{% for item in request.toolbar.get_left_items %}
					{{ item.render }}
				{% endfor %}
			</ul>
			{% endif %}
		</div>

		<div class="cms_toolbar-right">
			{% for item in request.toolbar.get_right_items %}
				{{ item.render }}
			{% endfor %}
			{% if request.toolbar.can_change %}
			<div class="cms_toolbar-item cms_toolbar-item_switch{% if not request.toolbar.edit_mode %} cms_toolbar-item_switch-active{% endif %}">
				<a href="{% if request.toolbar.edit_mode %}?edit_off{% else %}?edit{% endif %}">
					<span class="cms_toolbar-item_switch-on">{% trans "Live" %}</span>
					<span class="cms_toolbar-item_switch-off">{% trans "Draft" %}</span>
				</a>
				<span class="cms_toolbar-item_switch-knob">{% trans "Change" %}</span>
			</div>
			{% endif %}
		</div>
	</div>
	<div class="cms_toolbar-trigger"><a href="#">{% trans "Toggle toolbar" %}</a></div>
	{# end: toolbar #}

	{# start: messages #}
	<div class="cms_messages">
		<div class="cms_messages-close"></div>
		<div class="cms_messages-inner"></div>
	</div>
	{# end: messages #}

	{# start: sidebar #}
	<div class="cms_sideframe">
		<div class="cms_sideframe-resize"><span class="cms_sideframe-knob"></span></div>
		<div class="cms_sideframe-frame"></div>
		<div class="cms_sideframe-shim"></div>
		<div class="cms_sideframe-btn">
			<div class="cms_sideframe-close"></div>
			<div class="cms_sideframe-hide"></div>
			<div class="cms_sideframe-maximize"></div>
		</div>
		<div class="cms_sideframe-copy"></div>
	</div>
	{# end: sidebar #}

	{# start: clipboard #}
	{{ clipboard }}
	{# end: clipboard #}

	{# start: modal #}
	<div class="cms_modal">
		<div class="cms_modal-head">
			<span class="cms_modal-title">&nbsp;</span>
			<span class="cms_modal-collapse" title="minimize">-</span>
			<span class="cms_modal-maximize" title="maximize">+</span>
			<span class="cms_modal-close" title="close">x</span>
		</div>
		<div class="cms_modal-body">
			<div class="cms_modal-shim"></div>
			<div class="cms_modal-frame"></div>
		</div>
		<div class="cms_modal-foot">
			<div class="cms_modal-breadcrumb">
				<span class="cms_modal-breadcrumb-title">{% trans "Start" %}</span>
				<span class="cms_modal-breadcrumb-items">&nbsp;</span>
			</div>
			<div class="cms_modal-buttons"></div>
			<div class="cms_modal-resize"></div>
		</div>
	</div>
	{# end: modal #}

	{# start: structure #}
	<div class="cms_structure">
		<div class="cms_structure-content">
			{% for placeholder in request.toolbar.placeholders.values %}
			<div class="cms_dragarea cms_dragarea-{{ placeholder.pk }}">
				{% include "cms/toolbar/dragbar.html" with placeholder=placeholder %}

				{# <div class="cms_dragitem cms_dragitem-1888"> #}
				<div class="cms_draggables">
				{% with placeholder.slot as slot %}
				{% for plugin in placeholder.get_cached_plugins %}
					{% include "cms/toolbar/dragitem_item.html" with plugin=plugin %}
				{% endfor %}
				{% endwith %}
				</div>
				{# </div> #}
			</div>
			{% endfor %}
		</div>
		<div class="cms_structure-dimmer"></div>
	</div>
	{# end: structure #}

</div>
{% endlanguage %}<|MERGE_RESOLUTION|>--- conflicted
+++ resolved
@@ -1,59 +1,4 @@
-<<<<<<< HEAD
-{% load i18n l10n sekizai_tags admin_static cms_js_tags cms_admin cms_tags %}{% load url from future %}
-{% language request.toolbar.toolbar_language %}
-{% addtoblock "js" %}
-<script type="text/javascript">
-	var _jQuery = window.jQuery || undefined;
-	var _$ = window.$ || undefined;
-</script>
-{% endaddtoblock %}
-{% addtoblock "js" %}<script src="{% static "cms/js/libs/jquery.min.js" %}"></script>{% endaddtoblock %}
-{% addtoblock "js" %}<script src="{% static "cms/js/libs/class.min.js" %}"></script>{% endaddtoblock %}
-{% addtoblock "js" %}<script src="{% static "cms/js/plugins/jquery.ui.custom.js" %}"></script>{% endaddtoblock %}
-{% addtoblock "js" %}<script src="{% static "cms/js/plugins/jquery.ui.nestedsortable.js" %}"></script>{% endaddtoblock %}
-{% addtoblock "js" %}<script src="{% static "cms/js/plugins/cms.base.js" %}"></script>{% endaddtoblock %}
-{% addtoblock "js" %}<script src="{% static "cms/js/plugins/cms.modal.js" %}"></script>{% endaddtoblock %}
-{% addtoblock "js" %}<script src="{% static "cms/js/plugins/cms.sideframe.js" %}"></script>{% endaddtoblock %}
-{% addtoblock "js" %}<script src="{% static "cms/js/plugins/cms.clipboard.js" %}"></script>{% endaddtoblock %}
-{% addtoblock "js" %}<script src="{% static "cms/js/plugins/cms.plugins.js" %}"></script>{% endaddtoblock %}
-{% addtoblock "js" %}<script src="{% static "cms/js/plugins/cms.structureboard.js" %}"></script>{% endaddtoblock %}
-{% addtoblock "js" %}<script src="{% static "cms/js/plugins/cms.toolbar.js" %}"></script>{% endaddtoblock %}
-
-{% addtoblock "css" %}<link rel="stylesheet" href="{% static "cms/css/plugins/cms.toolbar.css" %}" />{% endaddtoblock %}
-{% addtoblock "css" %}<link rel="stylesheet" href="{% static "cms/css/plugins/cms.placeholders.css" %}" />{% endaddtoblock %}
-{% addtoblock "js" %}
-<script>
-(function($) {
-// CMS.$ will be passed for $
-$(document).ready(function () {
-	// this is a global shared configuration
-	CMS.config = {
-		'auth': {% if user.is_authenticated %}true{% else %}false{% endif %},
-		'debug': {% if debug %}true{% else %}false{% endif %},
-		'csrf': '{{ csrf_token }}',
-		'lang': {
-			'cancel': '{% trans "Cancel" %}',
-			'debug': '{% blocktrans %}Development version using django CMS {{ cms_version }}{% endblocktrans %}',
-			'text': '{% trans "Text" %}'
-		},
-		'urls': {
-			'settings': '', // url to save settings
-			'static': '{{ STATIC_URL }}'
-		},
-		'settings': {
-			'version': '{{ cms_version }}',
-			'toolbar': 'expanded',
-			'mode': 'edit',
-			'sideframe': { 'url': '' },
-			'states': []
-		},
-		'clipboard': '{{ request.toolbar.clipboard.pk|unlocalize }}',
-		'messages': '{% if messages %}{% for message in messages %}{{ message }}{% endfor %}{% endif %}',
-		'publisher': '{% if not request.current_page.publisher_is_draft and request.current_page.publisher_draft.is_dirty and user.is_authenticated %}{% trans "This page has unpublished changes." %}{% endif %}'
-	};
-=======
 {% load i18n l10n %}
->>>>>>> f04584b4
 
 {% language request.toolbar.toolbar_language %}
 <div id="cms_toolbar" class="cms_reset{% if not user.is_authenticated %} cms_toolbar-auth{% endif %}{% if debug %} cms_toolbar-debug{% endif %}">
