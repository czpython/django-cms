<<<<<<< HEAD
# -*- coding: utf-8 -*-
from cms.models.managers import BasicPagePermissionManager, \
    PagePermissionManager
from cms.models.moderatormodels import ACCESS_CHOICES, \
    ACCESS_PAGE_AND_DESCENDANTS
from cms.models.pagemodel import Page
from cms.utils.helpers import reversion_register
from django.contrib.auth.models import User, Group
from django.contrib.sites.models import Site
=======
>>>>>>> 06de1354
from django.db import models
from django.utils.translation import ugettext_lazy as _

from django.contrib.auth.models import User, Group
from django.contrib.sites.models import Site

from cms.models import Page, ACCESS_CHOICES, ACCESS_PAGE_AND_DESCENDANTS
from cms.models.managers import BasicPagePermissionManager, PagePermissionManager
from cms.utils.helpers import reversion_register

class AbstractPagePermission(models.Model):
    """Abstract page permissions
    """
    # who:
    user = models.ForeignKey(User, verbose_name=_("user"), blank=True, null=True)
    group = models.ForeignKey(Group, verbose_name=_("group"), blank=True, null=True)
    
    # what:
    can_change = models.BooleanField(_("can edit"), default=True)
    can_add = models.BooleanField(_("can add"), default=True)
    can_delete = models.BooleanField(_("can delete"), default=True)
    can_change_advanced_settings = models.BooleanField(_("can change advanced settings"), default=False)
    can_publish = models.BooleanField(_("can publish"), default=True)
    can_change_permissions = models.BooleanField(_("can change permissions"), default=False, help_text=_("on page level"))
    can_move_page = models.BooleanField(_("can move"), default=True)
    can_moderate = models.BooleanField(_("can moderate"), default=True)
    can_view = models.BooleanField(_("view restricted"), default=False, help_text=_("frontend view restriction"))
    
    class Meta:
        abstract = True
        app_label = 'cms'
    
    @property
    def audience(self):
        """Return audience by priority, so: All or User, Group
        """
        targets = filter(lambda item: item, (self.user, self.group,))
        return ", ".join([unicode(t) for t in targets]) or 'No one'
    
    def save(self, *args, **kwargs):
        if not self.user and not self.group:
            # don't allow `empty` objects
            return
        return super(AbstractPagePermission, self).save(*args, **kwargs)


class GlobalPagePermission(AbstractPagePermission):
    """Permissions for all pages (global).
    """
    can_recover_page = models.BooleanField(_("can recover pages"), default=True, help_text=_("can recover any deleted page"))
    sites = models.ManyToManyField(Site, null=True, blank=True, help_text=_('If none selected, user haves granted permissions to all sites.'), verbose_name=_('sites'))
    
    objects = BasicPagePermissionManager()
    
    class Meta:
        verbose_name = _('Page global permission')
        verbose_name_plural = _('Pages global permissions')
        app_label = 'cms'
    
    def __unicode__(self):
        return "%s :: GLOBAL" % self.audience


class PagePermission(AbstractPagePermission):
    """Page permissions for single page
    """ 
    grant_on = models.IntegerField(_("Grant on"), choices=ACCESS_CHOICES, default=ACCESS_PAGE_AND_DESCENDANTS)
    page = models.ForeignKey(Page, null=True, blank=True, verbose_name=_("page"))
    
    objects = PagePermissionManager()
    
    class Meta:
        verbose_name = _('Page permission')
        verbose_name_plural = _('Page permissions')
        app_label = 'cms'
    
    def __unicode__(self):
        page = self.page_id and unicode(self.page) or "None"
        return "%s :: %s has: %s" % (page, self.audience, unicode(dict(ACCESS_CHOICES)[self.grant_on]))


class PageUser(User):
    """Cms specific user data, required for permission system
    """
    created_by = models.ForeignKey(User, related_name="created_users")
    
    class Meta:
        verbose_name = _('User (page)')
        verbose_name_plural = _('Users (page)')
        app_label = 'cms'


class PageUserGroup(Group):
    """Cms specific group data, required for permission system 
    """
    created_by = models.ForeignKey(User, related_name="created_usergroups")
    
    class Meta:
        verbose_name = _('User group (page)')
        verbose_name_plural = _('User groups (page)')
        app_label = 'cms'


reversion_register(PagePermission)<|MERGE_RESOLUTION|>--- conflicted
+++ resolved
@@ -1,15 +1,4 @@
-<<<<<<< HEAD
 # -*- coding: utf-8 -*-
-from cms.models.managers import BasicPagePermissionManager, \
-    PagePermissionManager
-from cms.models.moderatormodels import ACCESS_CHOICES, \
-    ACCESS_PAGE_AND_DESCENDANTS
-from cms.models.pagemodel import Page
-from cms.utils.helpers import reversion_register
-from django.contrib.auth.models import User, Group
-from django.contrib.sites.models import Site
-=======
->>>>>>> 06de1354
 from django.db import models
 from django.utils.translation import ugettext_lazy as _
 
