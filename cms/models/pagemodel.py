# -*- coding: utf-8 -*-
from logging import Logger
from cms.publisher.errors import PublisherCantPublish
from os.path import join

from django.utils.timezone import now
from django.contrib.sites.models import Site
from django.core.urlresolvers import reverse
from django.core.cache import cache
from django.conf import settings
from django.db import models
from django.shortcuts import get_object_or_404
from django.utils.translation import get_language, ugettext_lazy as _
from cms import constants
from cms.constants import PUBLISHER_STATE_DEFAULT, PUBLISHER_STATE_PENDING, PUBLISHER_STATE_DIRTY, TEMPLATE_INHERITANCE_MAGIC
from cms.exceptions import PublicIsUnmodifiable, LanguageError, PublicVersionNeeded
from cms.models.managers import PageManager, PagePermissionsPermissionManager
from cms.models.metaclasses import PageMetaClass
from cms.models.placeholdermodel import Placeholder
from cms.models.pluginmodel import CMSPlugin
from cms.utils import i18n, page as page_utils
from cms.utils.compat import DJANGO_1_5
from cms.utils.compat.dj import force_unicode, python_2_unicode_compatible
from cms.utils.compat.metaclasses import with_metaclass
from cms.utils.conf import get_cms_setting
from cms.utils.copy_plugins import copy_plugins_to
from cms.utils.helpers import reversion_register
from menus.menu_pool import menu_pool
from treebeard.mp_tree import MP_Node


@python_2_unicode_compatible
class Page(with_metaclass(PageMetaClass, MP_Node)):
    """
    A simple hierarchical page model
    """
    LIMIT_VISIBILITY_IN_MENU_CHOICES = (
        (1, _('for logged in users only')),
        (2, _('for anonymous users only')),
    )
    TEMPLATE_DEFAULT = TEMPLATE_INHERITANCE_MAGIC if get_cms_setting('TEMPLATE_INHERITANCE') else get_cms_setting('TEMPLATES')[0][0]

    X_FRAME_OPTIONS_INHERIT = 0
    X_FRAME_OPTIONS_DENY = 1
    X_FRAME_OPTIONS_SAMEORIGIN = 2
    X_FRAME_OPTIONS_ALLOW= 3

    template_choices = [(x, _(y)) for x, y in get_cms_setting('TEMPLATES')]

    created_by = models.CharField(_("created by"), max_length=70, editable=False)
    changed_by = models.CharField(_("changed by"), max_length=70, editable=False)
    parent = models.ForeignKey('self', null=True, blank=True, related_name='children', db_index=True)
    creation_date = models.DateTimeField(auto_now_add=True)
    changed_date = models.DateTimeField(auto_now=True)

    publication_date = models.DateTimeField(_("publication date"), null=True, blank=True, help_text=_(
        'When the page should go live. Status must be "Published" for page to go live.'), db_index=True)
    publication_end_date = models.DateTimeField(_("publication end date"), null=True, blank=True,
                                                help_text=_('When to expire the page. Leave empty to never expire.'),
                                                db_index=True)
    #
    # Please use toggle_in_navigation() instead of affecting this property
    # directly so that the cms page cache can be invalidated as appropriate.
    #
    in_navigation = models.BooleanField(_("in navigation"), default=True, db_index=True)
    soft_root = models.BooleanField(_("soft root"), db_index=True, default=False,
                                    help_text=_("All ancestors will not be displayed in the navigation"))
    reverse_id = models.CharField(_("id"), max_length=40, db_index=True, blank=True, null=True, help_text=_(
        "A unique identifier that is used with the page_url templatetag for linking to this page"))
    navigation_extenders = models.CharField(_("attached menu"), max_length=80, db_index=True, blank=True, null=True)
    template = models.CharField(_("template"), max_length=100, choices=template_choices,
                                help_text=_('The template used to render the content.'),
                                default=TEMPLATE_DEFAULT)
    site = models.ForeignKey(Site, help_text=_('The site the page is accessible at.'), verbose_name=_("site"),
                             related_name='djangocms_pages')

    login_required = models.BooleanField(_("login required"), default=False)
    limit_visibility_in_menu = models.SmallIntegerField(_("menu visibility"), default=None, null=True, blank=True,
                                                        choices=LIMIT_VISIBILITY_IN_MENU_CHOICES, db_index=True,
                                                        help_text=_("limit when this page is visible in the menu"))
    is_home = models.BooleanField(editable=False, db_index=True, default=False)
    application_urls = models.CharField(_('application'), max_length=200, blank=True, null=True, db_index=True)
    application_namespace = models.CharField(_('application instance name'), max_length=200, blank=True, null=True)

    # Placeholders (plugins)
    placeholders = models.ManyToManyField(Placeholder, editable=False)

    # Publisher fields
    publisher_is_draft = models.BooleanField(default=True, editable=False, db_index=True)
    # This is misnamed - the one-to-one relation is populated on both ends
    publisher_public = models.OneToOneField('self', related_name='publisher_draft', null=True, editable=False)
    languages = models.CharField(max_length=255, editable=False, blank=True, null=True)

    # If the draft is loaded from a reversion version save the revision id here.
    revision_id = models.PositiveIntegerField(default=0, editable=False)

    # X Frame Options for clickjacking protection
    xframe_options = models.IntegerField(
        choices=(
            (X_FRAME_OPTIONS_INHERIT, _('Inherit from parent page')),
            (X_FRAME_OPTIONS_DENY, _('Deny')),
            (X_FRAME_OPTIONS_SAMEORIGIN, _('Only this website')),
            (X_FRAME_OPTIONS_ALLOW, _('Allow'))
        ),
        default=getattr(settings, 'CMS_DEFAULT_X_FRAME_OPTIONS', X_FRAME_OPTIONS_INHERIT)
    )


    # Managers
    objects = PageManager()
    permissions = PagePermissionsPermissionManager()

    class Meta:
        permissions = (
            ('view_page', 'Can view page'),
            ('publish_page', 'Can publish page'),
            ('edit_static_placeholder', 'Can edit static placeholders'),
        )
        unique_together = (("publisher_is_draft", "application_namespace"), ("reverse_id", "site", "publisher_is_draft"))
        verbose_name = _('page')
        verbose_name_plural = _('pages')
        ordering = ('path',)
        app_label = 'cms'

    def __str__(self):
        try:
            title = self.get_menu_title(fallback=True)
        except LanguageError:
            try:
                title = self.title_set.all()[0]
            except IndexError:
                title = None
        if title is None:
            title = u""
        return force_unicode(title)

    def __repr__(self):
        # This is needed to solve the infinite recursion when
        # adding new pages.
        return object.__repr__(self)

    def is_dirty(self, language):
        state = self.get_publisher_state(language)
        return state == PUBLISHER_STATE_DIRTY or state == PUBLISHER_STATE_PENDING

    def get_absolute_url(self, language=None, fallback=True):
        if not language:
            language = get_language()
        if self.is_home:
            return reverse('pages-root')
        path = self.get_path(language, fallback) or self.get_slug(language, fallback)
        return reverse('pages-details-by-slug', kwargs={"slug": path})

    def move_page(self, target, position='first-child'):
        """
        Called from admin interface when page is moved. Should be used on
        all the places which are changing page position. Used like an interface
        to mptt, but after move is done page_moved signal is fired.

        Note for issue #1166: url conflicts are handled by updated
        check_title_slugs, overwrite_url on the moved page don't need any check
        as it remains the same regardless of the page position in the tree
        """
        assert self.publisher_is_draft
        # do not mark the page as dirty after page moves
        self._publisher_keep_state = True

        # readability counts :)
        is_inherited_template = self.template == constants.TEMPLATE_INHERITANCE_MAGIC

        # make sure move_page does not break when using INHERIT template
        # and moving to a top level position
        if position in ('left', 'right') and not target.parent and is_inherited_template:
            self.template = self.get_template()
            if target.publisher_public_id and position == 'right':
                public = target.publisher_public
                if target.get_root().get_next_sibling().pk == public.get_root().pk:
                    target = target.publisher_public
                else:
                    Logger.warn('tree may need rebuilding: run manage.py cms fix-tree')
        if position == 'first-child' or position == 'last-child':
            self.parent_id = target.pk
        else:
            self.parent_id = target.parent_id
        self.save()
        self.move(target, pos=position)

        # fire signal
        import cms.signals as cms_signals

        cms_signals.page_moved.send(sender=Page, instance=self)
        moved_page = Page.objects.get(pk=self.pk)
        #self.save()  # always save the page after move, because of publisher
        # check the slugs
        page_utils.check_title_slugs(moved_page)
        ## Make sure to update the slug and path of the target page.
        page_utils.check_title_slugs(target)

        if self.publisher_public_id:
            # Ensure we have up to date mptt properties
            public_page = Page.objects.get(pk=self.publisher_public_id)
            # Ensure that the page is in the right position and save it
            moved_page._publisher_save_public(public_page)
            public_page = public_page.reload()
            cms_signals.page_moved.send(sender=Page, instance=public_page)

            page_utils.check_title_slugs(public_page)
        from cms.views import invalidate_cms_page_cache
        invalidate_cms_page_cache()

    def _copy_titles(self, target, language, published):
        """
        Copy all the titles to a new page (which must have a pk).
        :param target: The page where the new titles should be stored
        """
        from .titlemodels import Title

        old_titles = dict(target.title_set.filter(language=language).values_list('language', 'pk'))
        for title in self.title_set.filter(language=language):
            old_pk = title.pk
            # If an old title exists, overwrite. Otherwise create new
            title.pk = old_titles.pop(title.language, None)
            title.page = target
            title.publisher_is_draft = target.publisher_is_draft
            title.publisher_public_id = old_pk
            if published:
                title.publisher_state = PUBLISHER_STATE_DEFAULT
            else:
                title.publisher_state = PUBLISHER_STATE_PENDING
            title.published = published
            title._publisher_keep_state = True
            title.save()

            old_title = Title.objects.get(pk=old_pk)
            old_title.publisher_public = title
            old_title.publisher_state = title.publisher_state
            old_title.published = True
            old_title._publisher_keep_state = True
            old_title.save()
            if hasattr(self, 'title_cache'):
                self.title_cache[language] = old_title
        if old_titles:
            Title.objects.filter(id__in=old_titles.values()).delete()

    def _copy_contents(self, target, language):
        """
        Copy all the plugins to a new page.
        :param target: The page where the new content should be stored
        """
        # TODO: Make this into a "graceful" copy instead of deleting and overwriting
        # copy the placeholders (and plugins on those placeholders!)
        from cms.plugin_pool import plugin_pool

        plugin_pool.set_plugin_meta()
        for plugin in CMSPlugin.objects.filter(placeholder__page=target, language=language).order_by('-depth'):
            inst, cls = plugin.get_plugin_instance()
            if inst and getattr(inst, 'cmsplugin_ptr_id', False):
                inst.cmsplugin_ptr = plugin
                inst.cmsplugin_ptr._no_reorder = True
                inst.delete(no_mp=True)
            else:
                plugin._no_reorder = True
                plugin.delete(no_mp=True)
        new_phs = []
        target_phs = target.placeholders.all()
        for ph in self.get_placeholders():
            plugins = ph.get_plugins_list(language)
            found = False
            for target_ph in target_phs:
                if target_ph.slot == ph.slot:
                    ph = target_ph
                    found = True
                    break
            if not found:
                ph.pk = None  # make a new instance
                ph.save()
                new_phs.append(ph)
                # update the page copy
            if plugins:
                copy_plugins_to(plugins, ph, no_signals=True)
        target.placeholders.add(*new_phs)

    def _copy_attributes(self, target, clean=False):
        """
        Copy all page data to the target. This excludes parent and other values
        that are specific to an exact instance.
        :param target: The Page to copy the attributes to
        """
        if not clean:
            target.publication_date = self.publication_date
            target.publication_end_date = self.publication_end_date
            target.reverse_id = self.reverse_id
        target.login_required = self.login_required
        target.in_navigation = self.in_navigation
        target.soft_root = self.soft_root
        target.limit_visibility_in_menu = self.limit_visibility_in_menu
        target.navigation_extenders = self.navigation_extenders
        target.application_urls = self.application_urls
        target.application_namespace = self.application_namespace
        target.template = self.template
        target.site_id = self.site_id
        target.xframe_options = self.xframe_options

    def copy_page(self, target, site, position='first-child',
                  copy_permissions=True):
        """
        Copy a page [ and all its descendants to a new location ]
        Doesn't checks for add page permissions anymore, this is done in PageAdmin.

        Note for issue #1166: when copying pages there is no need to check for
        conflicting URLs as pages are copied unpublished.
        """
<<<<<<< HEAD
        if not self.publisher_is_draft:
            raise PublicIsUnmodifiable("copy page is not allowed for public pages")
        pages = list(self.get_descendants(True).order_by('path'))
=======
        pages = [self.reload()] + list(self.get_descendants().order_by('path'))

>>>>>>> 5079c29b
        site_reverse_ids = Page.objects.filter(site=site, reverse_id__isnull=False).values_list('reverse_id', flat=True)
        if target:
            target.old_pk = -1
            if position == "first-child" or position == "last-child":
                tree = [target]
            elif target.parent_id:
                tree = [target.parent]
            else:
                tree = []
        else:
            tree = []
        if tree:
            tree[0].old_pk = tree[0].pk
        first = True
        # loop over all affected pages (self is included in descendants)
        for page in pages:
            titles = list(page.title_set.all())
            # get all current placeholders (->plugins)
            placeholders = list(page.get_placeholders())
            origin_id = page.id
            # create a copy of this page by setting pk = None (=new instance)
            page.old_pk = page.pk
            page.pk = None
            page.path = None
            page.depth = None
            page.numchild = 0
            page.publisher_public_id = None
            page.is_home = False
            page.site = site
            # only set reverse_id on standard copy
            if page.reverse_id in site_reverse_ids:
                page.reverse_id = None
            if first:
                first = False
                if tree:
                    page.parent = tree[0]
                else:
                    page.parent = None
                page.save()
                page.move(target, pos=position)
            else:
                count = 1
                found = False
                for prnt in tree:
                    if tree[0].pk == self.pk and page.parent_id == self.pk and count==1:
                        count += 1
                        continue
                    elif prnt.old_pk == page.parent_id:
                        page.parent_id = prnt.pk
                        tree = tree[0:count]
                        found = True
                        break
                    count += 1
                if not found:
                    page.parent = None
                    page.parent_id = None
                page.save()
            tree.append(page)
<<<<<<< HEAD
            page.site = site
            page.save()
=======




>>>>>>> 5079c29b
            # copy permissions if necessary
            if get_cms_setting('PERMISSION') and copy_permissions:
                from cms.models.permissionmodels import PagePermission

                for permission in PagePermission.objects.filter(page__id=origin_id):
                    permission.pk = None
                    permission.page = page
                    permission.save()

            # copy titles of this page
            draft_titles = {}
            for title in titles:

                title.pk = None  # setting pk = None creates a new instance
                title.page = page
                if title.publisher_public_id:
                    draft_titles[title.publisher_public_id] = title
                    title.publisher_public = None
                    # create slug-copy for standard copy
                title.published = False
                title.slug = page_utils.get_available_slug(title)
                title.save()
            # copy the placeholders (and plugins on those placeholders!)
            for ph in placeholders:
                plugins = ph.get_plugins_list()
                try:
                    ph = page.placeholders.get(slot=ph.slot)
                except Placeholder.DoesNotExist:
                    ph.pk = None  # make a new instance
                    ph.save()
                    page.placeholders.add(ph)
                if plugins:
                    copy_plugins_to(plugins, ph)
        # invalidate the menu for this site
        menu_pool.clear(site_id=site.pk)

    def save(self, no_signals=False, commit=True, **kwargs):
        """
        Args:
            commit: True if model should be really saved
        """
        # delete template cache
        if hasattr(self, '_template_cache'):
            delattr(self, '_template_cache')

        created = not bool(self.pk)
        if self.reverse_id == "":
            self.reverse_id = None
        if self.application_namespace == "":
            self.application_namespace = None
        from cms.utils.permissions import _thread_locals

        user = getattr(_thread_locals, "user", None)
        if user:
            try:
                self.changed_by = str(user)
            except AttributeError:
                # AnonymousUser may not have USERNAME_FIELD
                self.changed_by = "anonymous"
        else:
            self.changed_by = "script"
        if created:
            self.created_by = self.changed_by
        if commit:
            if no_signals:  # ugly hack because of mptt
                if DJANGO_1_5:
                    self.save_base(cls=self.__class__, **kwargs)
                else:
                    self.save_base(**kwargs)
            else:
                if not self.depth:
                    if self.parent_id:
                        self.parent.add_child(instance=self)
                    else:
                        self.add_root(instance=self)
                    return #add_root and add_child save as well
                super(Page, self).save(**kwargs)

    def save_base(self, *args, **kwargs):
        """Overridden save_base. If an instance is draft, and was changed, mark
        it as dirty.

        Dirty flag is used for changed nodes identification when publish method
        takes place. After current changes are published, state is set back to
        PUBLISHER_STATE_DEFAULT (in publish method).
        """
        keep_state = getattr(self, '_publisher_keep_state', None)
        if self.publisher_is_draft and not keep_state and self.is_new_dirty():
            self.title_set.all().update(publisher_state=PUBLISHER_STATE_DIRTY)
        if keep_state:
            delattr(self, '_publisher_keep_state')

        if not DJANGO_1_5 and 'cls' in kwargs:
            del kwargs['cls']
        ret = super(Page, self).save_base(*args, **kwargs)
        return ret

    def is_new_dirty(self):
        if self.pk:
            fields = [
                'publication_date', 'publication_end_date', 'in_navigation', 'soft_root', 'reverse_id',
                'navigation_extenders', 'template', 'login_required', 'limit_visibility_in_menu'
            ]
            try:
                old_page = Page.objects.get(pk=self.pk)
            except Page.DoesNotExist:
                return True
            for field in fields:
                old_val = getattr(old_page, field)
                new_val = getattr(self, field)
                if not old_val == new_val:
                    return True
            return False
        return True

    def is_published(self, language, force_reload=False):
        return self.get_title_obj(language, False, force_reload=force_reload).published

    def toggle_in_navigation(self, set_to=None):
        '''
        Toggles (or sets) in_navigation and invalidates the cms page cache
        '''
        old = self.in_navigation
        if set_to in [True, False]:
            self.in_navigation = set_to
        else:
            self.in_navigation = not self.in_navigation
        self.save()

        #
        # If there was a change, invalidate the cms page cache
        #
        if self.in_navigation != old:
            from cms.views import invalidate_cms_page_cache
            invalidate_cms_page_cache()

        return self.in_navigation

    def get_publisher_state(self, language, force_reload=False):
        try:
            return self.get_title_obj(language, False, force_reload=force_reload).publisher_state
        except AttributeError:
            return None

    def set_publisher_state(self, language, state, published=None):
        title = self.title_set.get(language=language)
        title.publisher_state = state
        if not published is None:
            title.published = published
        title._publisher_keep_state = True
        title.save()
        if hasattr(self, 'title_cache') and language in self.title_cache:
            self.title_cache[language].publisher_state = state
        return title

    def publish(self, language):
        """Overrides Publisher method, because there may be some descendants, which
        are waiting for parent to publish, so publish them if possible.

        :returns: True if page was successfully published.
        """
        # Publish can only be called on draft pages
        if not self.publisher_is_draft:
            raise PublicIsUnmodifiable('The public instance cannot be published. Use draft.')

        # publish, but only if all parents are published!!
        published = None

        if not self.pk:
            self.save()
            # be sure we have the newest data including mptt
        p = Page.objects.get(pk=self.pk)
        self.path = p.path
        self.depth = p.depth
        self.numchild = p.numchild
        if self._publisher_can_publish():
            if self.publisher_public_id:
                # Ensure we have up to date mptt properties
                public_page = Page.objects.get(pk=self.publisher_public_id)
            else:
                public_page = Page(created_by=self.created_by)
            if not self.publication_date:
                self.publication_date = now()
            self._copy_attributes(public_page)
            # we need to set relate this new public copy to its draft page (self)
            public_page.publisher_public = self
            public_page.publisher_is_draft = False

            # Ensure that the page is in the right position and save it
            self._publisher_save_public(public_page)
            public_page = public_page.reload()
            published = public_page.parent_id is None or public_page.parent.is_published(language)
            if not public_page.pk:
                public_page.save()
                # The target page now has a pk, so can be used as a target
            self._copy_titles(public_page, language, published)
            self._copy_contents(public_page, language)
            # trigger home update
            public_page.save()
            # invalidate the menu for this site
            menu_pool.clear(site_id=self.site_id)
            self.publisher_public = public_page
            published = True
        else:
            # Nothing left to do
            pass
        if not published:
            self.set_publisher_state(language, PUBLISHER_STATE_PENDING, published=True)
        self._publisher_keep_state = True
        self.save()
        # If we are publishing, this page might have become a "home" which
        # would change the path
        if self.is_home:
            for title in self.title_set.all():
                if title.path != '':
                    title._publisher_keep_state = True
                    title.save()
        if not published:
            # was not published, escape
            return

        # Check if there are some children which are waiting for parents to
        # become published.
        from cms.models import Title
        publish_set = list(self.get_descendants().filter(title_set__published=True,
                                                    title_set__language=language).select_related('publisher_public', 'publisher_public__parent').order_by('depth', 'path'))
        #prefetch the titles
        publish_ids = {}
        for page in publish_set:
            publish_ids[page.pk] = None
            if page.publisher_public_id:
                publish_ids[page.publisher_public.pk] = None
        titles = Title.objects.filter(page__pk__in=publish_ids.keys(), language=language)
        for title in titles:
            publish_ids[title.page_id] = title

        for page in publish_set:
            if page.pk in publish_ids and publish_ids[page.pk]:
                page.title_cache = {}
                page.title_cache[language] = publish_ids[page.pk]
            if page.publisher_public_id:
                if not page.publisher_public.parent_id:
                    page._publisher_save_public(page.publisher_public)
                #query and caching optimization
                if page.publisher_public.parent_id and not page.publisher_public.parent:
                    page.publisher_public.parent = Page.objects.get(pk=page.publisher_public.parent_id)
                if page.publisher_public.parent_id in publish_ids:
                    page.publisher_public.parent.title_cache = {}
                    page.publisher_public.parent.title_cache[language] = publish_ids[page.publisher_public.parent_id]
                if page.publisher_public.parent.is_published(language):
                    if page.publisher_public_id in publish_ids:
                        public_title = publish_ids[page.publisher_public_id]
                    else:
                        public_title = None
                    draft_title = publish_ids[page.pk]
                    if public_title and not public_title.published:
                        public_title._publisher_keep_state = True
                        public_title.published = True
                        public_title.publisher_state = PUBLISHER_STATE_DEFAULT
                        public_title.save()
                    if draft_title.publisher_state == PUBLISHER_STATE_PENDING:
                        draft_title.publisher_state = PUBLISHER_STATE_DEFAULT
                        draft_title._publisher_keep_state = True
                        draft_title.save()
            elif page.get_publisher_state(language) == PUBLISHER_STATE_PENDING:
                page.publish(language)
                # fire signal after publishing is done
        import cms.signals as cms_signals

        cms_signals.post_publish.send(sender=Page, instance=self, language=language)

        from cms.views import invalidate_cms_page_cache
        invalidate_cms_page_cache()

        return published

    def unpublish(self, language):
        """
        Removes this page from the public site
        :returns: True if this page was successfully unpublished
        """
        # Publish can only be called on draft pages
        if not self.publisher_is_draft:
            raise PublicIsUnmodifiable('The public instance cannot be unpublished. Use draft.')

        # First, make sure we are in the correct state
        title = self.title_set.get(language=language)
        public_title = title.publisher_public
        title.published = False
        title.publisher_state = PUBLISHER_STATE_DIRTY
        title.save()
        if hasattr(self, 'title_cache'):
            self.title_cache[language] = title
        public_title.published = False

        public_title.save()
        public_page = self.publisher_public
        public_placeholders = public_page.get_placeholders()
        for pl in public_placeholders:
            pl.cmsplugin_set.filter(language=language).delete()
        public_page.save()
        # trigger update home
        self.save()
        self.mark_descendants_pending(language)

        from cms.views import invalidate_cms_page_cache
        invalidate_cms_page_cache()

        from cms.signals import post_unpublish
        post_unpublish.send(sender=Page, instance=self, language=language)

        return True

    def mark_descendants_pending(self, language):
        assert self.publisher_is_draft
        # Go through all children of our public instance
        public_page = self.publisher_public
        from cms.models import Title
        if public_page:
            descendants = public_page.get_descendants().filter(title_set__language=language)
            for child in descendants:
                try:
                    child.set_publisher_state(language, PUBLISHER_STATE_PENDING, published=False)
                except Title.DoesNotExist:
                    continue
                draft = child.publisher_public
                if draft and draft.is_published(language) and draft.get_publisher_state(
                        language) == PUBLISHER_STATE_DEFAULT:
                    draft.set_publisher_state(language, PUBLISHER_STATE_PENDING)

    def revert(self, language):
        """Revert the draft version to the same state as the public version
        """
        # Revert can only be called on draft pages
        if not self.publisher_is_draft:
            raise PublicIsUnmodifiable('The public instance cannot be reverted. Use draft.')
        if not self.publisher_public:
            raise PublicVersionNeeded('A public version of this page is needed')
        public = self.publisher_public
        public._copy_titles(self, language, public.is_published(language))
        public._copy_contents(self, language)
        public._copy_attributes(self)
        self.title_set.filter(language=language).update(publisher_state=PUBLISHER_STATE_DEFAULT, published=True)
        self.revision_id = 0
        self._publisher_keep_state = True
        self.save()

    def get_draft_object(self):
        if not self.publisher_is_draft:
            return self.publisher_draft
        return self

    def get_public_object(self):
        if not self.publisher_is_draft:
            return self
        return self.publisher_public

    def get_languages(self):
        if self.languages:
            return sorted(self.languages.split(','))
        else:
            return []

    def get_descendants(self, include_self=False):
        """
        :returns: A queryset of all the node's descendants as DFS, doesn't
            include the node itself
        """
        if include_self:
            return self.__class__.get_tree(self)
        else:
            return self.__class__.get_tree(self).exclude(pk=self.pk)

    def get_cached_ancestors(self):
        if not hasattr(self, "ancestors_ascending"):
            self.ancestors_ascending = list(self.get_ancestors())
        return self.ancestors_ascending


    # ## Title object access

    def get_title_obj(self, language=None, fallback=True, version_id=None, force_reload=False):
        """Helper function for accessing wanted / current title.
        If wanted title doesn't exists, EmptyTitle instance will be returned.
        """
        language = self._get_title_cache(language, fallback, version_id, force_reload)
        if language in self.title_cache:
            return self.title_cache[language]
        from cms.models.titlemodels import EmptyTitle

        return EmptyTitle(language)

    def get_title_obj_attribute(self, attrname, language=None, fallback=True, version_id=None, force_reload=False):
        """Helper function for getting attribute or None from wanted/current title.
        """
        try:
            attribute = getattr(self.get_title_obj(
                language, fallback, version_id, force_reload), attrname)
            return attribute
        except AttributeError:
            return None

    def get_path(self, language=None, fallback=True, version_id=None, force_reload=False):
        """
        get the path of the page depending on the given language
        """
        return self.get_title_obj_attribute("path", language, fallback, version_id, force_reload)

    def get_slug(self, language=None, fallback=True, version_id=None, force_reload=False):
        """
        get the slug of the page depending on the given language
        """
        return self.get_title_obj_attribute("slug", language, fallback, version_id, force_reload)

    def get_title(self, language=None, fallback=True, version_id=None, force_reload=False):
        """
        get the title of the page depending on the given language
        """
        return self.get_title_obj_attribute("title", language, fallback, version_id, force_reload)

    def get_menu_title(self, language=None, fallback=True, version_id=None, force_reload=False):
        """
        get the menu title of the page depending on the given language
        """
        menu_title = self.get_title_obj_attribute("menu_title", language, fallback, version_id, force_reload)
        if not menu_title:
            return self.get_title(language, True, version_id, force_reload)
        return menu_title

    def get_placeholders(self):
        if not hasattr(self, '_placeholder_cache'):
            self._placeholder_cache = self.placeholders.all()
        return self._placeholder_cache

    def _validate_title(self, title):
        from cms.models.titlemodels import EmptyTitle
        if isinstance(title, EmptyTitle):
            return False
        if not title.title or not title.slug:
            return False
        return True

    def get_admin_tree_title(self):
        from cms.models.titlemodels import EmptyTitle
        language = get_language()
        if not hasattr(self, 'title_cache'):
            self.title_cache = {}
            for title in self.title_set.all():
                self.title_cache[title.language] = title
        if not language in self.title_cache or not self._validate_title(self.title_cache.get(language, EmptyTitle(language))):
            fallback_langs = i18n.get_fallback_languages(language)
            found = False
            for lang in fallback_langs:
                if lang in self.title_cache and self._validate_title(self.title_cache.get(lang, EmptyTitle(lang))):
                    found = True
                    language = lang
            if not found:
                language = None
                for lang, item in self.title_cache.items():
                    if not isinstance(item, EmptyTitle):
                        language = lang
        if not language:
            return _("Empty")
        title = self.title_cache[language]
        if title.title:
            return title.title
        if title.page_title:
            return title.page_title
        if title.menu_title:
            return title.menu_title
        return title.slug

    def get_changed_date(self, language=None, fallback=True, version_id=None, force_reload=False):
        """
        get when this page was last updated
        """
        return self.changed_date

    def get_changed_by(self, language=None, fallback=True, version_id=None, force_reload=False):
        """
        get user who last changed this page
        """
        return self.changed_by

    def get_page_title(self, language=None, fallback=True, version_id=None, force_reload=False):
        """
        get the page title of the page depending on the given language
        """
        page_title = self.get_title_obj_attribute("page_title", language, fallback, version_id, force_reload)
        if not page_title:
            return self.get_title(language, True, version_id, force_reload)
        return page_title

    def get_meta_description(self, language=None, fallback=True, version_id=None, force_reload=False):
        """
        get content for the description meta tag for the page depending on the given language
        """
        return self.get_title_obj_attribute("meta_description", language, fallback, version_id, force_reload)

    def get_application_urls(self, language=None, fallback=True, version_id=None, force_reload=False):
        """
        get application urls conf for application hook
        """
        return self.application_urls

    def get_redirect(self, language=None, fallback=True, version_id=None, force_reload=False):
        """
        get redirect
        """
        return self.get_title_obj_attribute("redirect", language, fallback, version_id, force_reload)

    def _get_title_cache(self, language, fallback, version_id, force_reload):
        if not language:
            language = get_language()
        load = False
        if not hasattr(self, "title_cache") or force_reload:
            load = True
            self.title_cache = {}
        elif not language in self.title_cache:
            if fallback:
                fallback_langs = i18n.get_fallback_languages(language)
                for lang in fallback_langs:
                    if lang in self.title_cache:
                        return lang
            load = True
        if load:
            from cms.models.titlemodels import Title

            if version_id:
                from reversion.models import Version

                version = get_object_or_404(Version, pk=version_id)
                revs = [related_version.object_version for related_version in version.revision.version_set.all()]
                for rev in revs:
                    obj = rev.object
                    if obj.__class__ == Title:
                        self.title_cache[obj.language] = obj
            else:
                titles = Title.objects.filter(page=self)
                for title in titles:
                    self.title_cache[title.language] = title
                if language in self.title_cache:
                    return language
                else:
                    if fallback:
                        fallback_langs = i18n.get_fallback_languages(language)
                        for lang in fallback_langs:
                            if lang in self.title_cache:
                                return lang
        return language

    def get_template(self):
        """
        get the template of this page if defined or if closer parent if
        defined or DEFAULT_PAGE_TEMPLATE otherwise
        """
        if hasattr(self, '_template_cache'):
            return self._template_cache
        template = None
        if self.template:
            if self.template != constants.TEMPLATE_INHERITANCE_MAGIC:
                template = self.template
            else:
                try:
                    template = self.get_ancestors().exclude(
                        template=constants.TEMPLATE_INHERITANCE_MAGIC).values_list('template', flat=True)[0]
                except IndexError:
                    pass
        if not template:
            template = get_cms_setting('TEMPLATES')[0][0]
        self._template_cache = template
        return template

    def get_template_name(self):
        """
        get the textual name (2nd parameter in get_cms_setting('TEMPLATES'))
        of the template of this page or of the nearest
        ancestor. failing to find that, return the name of the default template.
        """
        template = self.get_template()
        for t in get_cms_setting('TEMPLATES'):
            if t[0] == template:
                return t[1]
        return _("default")

    def has_view_permission(self, request, user=None):
        from cms.models.permissionmodels import PagePermission, GlobalPagePermission
        from cms.utils.plugins import current_site

        if not user:
            user = request.user

        if not self.publisher_is_draft:
            return self.publisher_draft.has_view_permission(request, user)
            # does any restriction exist?
        # inherited and direct
        is_restricted = PagePermission.objects.for_page(page=self).filter(can_view=True).exists()
        if user.is_authenticated():
            global_view_perms = GlobalPagePermission.objects.user_has_view_permission(
                request.user, current_site(request)).exists()

            # a global permission was given to the request's user
            if global_view_perms:
                return True
            elif not is_restricted:
                if ((get_cms_setting('PUBLIC_FOR') == 'all') or
                    (get_cms_setting('PUBLIC_FOR') == 'staff' and
                        user.is_staff)):
                    return True

            # a restricted page and an authenticated user
            elif is_restricted:
                opts = self._meta
                codename = '%s.view_%s' % (opts.app_label, opts.object_name.lower())
                user_perm = user.has_perm(codename)
                generic_perm = self.has_generic_permission(request, "view")
                return user_perm or generic_perm

        else:
            if is_restricted or not get_cms_setting('PUBLIC_FOR') == 'all':
                # anyonymous user, page has restriction and global access is permitted
                return False
            else:
                # anonymous user, no restriction saved in database
                return True
                # Authenticated user
                # Django wide auth perms "can_view" or cms auth perms "can_view"
        opts = self._meta
        codename = '%s.view_%s' % (opts.app_label, opts.object_name.lower())
        return (user.has_perm(codename) or
                self.has_generic_permission(request, "view"))

    def has_change_permission(self, request, user=None):
        opts = self._meta
        if not user:
            user = request.user
        if user.is_superuser:
            return True
        return (user.has_perm(opts.app_label + '.' + opts.get_change_permission())
                and self.has_generic_permission(request, "change"))

    def has_delete_permission(self, request, user=None):
        opts = self._meta
        if not user:
            user = request.user
        if user.is_superuser:
            return True
        return (user.has_perm(opts.app_label + '.' + opts.get_delete_permission())
                and self.has_generic_permission(request, "delete"))

    def has_publish_permission(self, request, user=None):
        if not user:
            user = request.user
        if user.is_superuser:
            return True
        opts = self._meta
        return (user.has_perm(opts.app_label + '.' + "publish_page")
                and self.has_generic_permission(request, "publish"))

    has_moderate_permission = has_publish_permission

    def has_advanced_settings_permission(self, request, user=None):
        return self.has_generic_permission(request, "advanced_settings", user)

    def has_change_permissions_permission(self, request, user=None):
        """
        Has user ability to change permissions for current page?
        """
        return self.has_generic_permission(request, "change_permissions", user)

    def has_add_permission(self, request, user=None):
        """
        Has user ability to add page under current page?
        """
        return self.has_generic_permission(request, "add", user)

    def has_move_page_permission(self, request, user=None):
        """Has user ability to move current page?
        """
        return self.has_generic_permission(request, "move_page", user)

    def has_generic_permission(self, request, perm_type, user=None):
        """
        Return true if the current user has permission on the page.
        Return the string 'All' if the user has all rights.
        """
        if not user:
            user = request.user
        att_name = "permission_%s_cache" % perm_type
        if (not hasattr(self, "permission_user_cache")
                or not hasattr(self, att_name)
                or user.pk != self.permission_user_cache.pk):
            from cms.utils.permissions import has_generic_permission

            self.permission_user_cache = user
            setattr(self, att_name, has_generic_permission(
                self.pk, user, perm_type, self.site_id))
            if getattr(self, att_name):
                self.permission_edit_cache = True
        return getattr(self, att_name)

    def get_media_path(self, filename):
        """
        Returns path (relative to MEDIA_ROOT/MEDIA_URL) to directory for storing page-scope files.
        This allows multiple pages to contain files with identical names without namespace issues.
        Plugins such as Picture can use this method to initialise the 'upload_to' parameter for
        File-based fields. For example:
            image = models.ImageField(_("image"), upload_to=CMSPlugin.get_media_path)
        where CMSPlugin.get_media_path calls self.page.get_media_path

        This location can be customised using the CMS_PAGE_MEDIA_PATH setting
        """
        return join(get_cms_setting('PAGE_MEDIA_PATH'), "%d" % self.pk, filename)

    def reload(self):
        """
        Reload a page from the database
        """
        return Page.objects.get(pk=self.pk)

    def _publisher_can_publish(self):
        """Is parent of this object already published?
        """
        if self.parent_id:
            try:
                return bool(self.parent.publisher_public_id)
            except AttributeError:
                raise PublisherCantPublish
        return True

    def get_previous_filtered_sibling(self, **filters):
        filters.update({
            'publisher_is_draft': self.publisher_is_draft
        })
        filters.update({
            'site__id': self.site_id
        })
        try:
            return self.get_siblings().filter(path__lt=self.path, **filters).reverse()[0]
        except IndexError:
            return None

    def get_next_filtered_sibling(self, **filters):
        filters.update({
            'publisher_is_draft': self.publisher_is_draft
        })
        filters.update({
            'site__id': self.site_id
        })
        try:
            return self.get_siblings().filter(path__gt=self.path, **filters)[0]
        except IndexError:
            return None

    def _publisher_save_public(self, obj):
        """Mptt specific stuff before the object can be saved, overrides original
        publisher method.

        Args:
            obj - public variant of `self` to be saved.

        """
        if self.parent_id and self.parent.publisher_public_id:
            assert self.parent_id == self.parent.pk
            public_parent = Page.objects.get(pk=self.parent.publisher_public_id)
        else:
            public_parent = None
        filters = dict(publisher_public__isnull=False)
        if public_parent:
            filters['publisher_public__parent__in'] = [public_parent]
        else:
            filters['publisher_public__parent__isnull'] = True
        prev_sibling = self.get_previous_filtered_sibling(**filters)
        public_prev_sib = prev_sibling.publisher_public if prev_sibling else None
        if not self.publisher_public_id:  # first time published
            # is there anybody on left side?
            if not self.parent_id:
                obj.parent_id = None
                self.add_sibling(pos='right', instance=obj)
            else:
                if public_prev_sib:
                    obj.parent_id = public_prev_sib.parent_id
                    public_prev_sib.add_sibling(pos='right', instance=obj)
                else:
                    if public_parent:
                        obj.parent_id = public_parent.pk
                        obj.parent = public_parent
                        obj.add_root(instance=obj)
                        #public_parent = public_parent.reload()
                        obj = obj.reload()
                        obj.move(target=public_parent, pos='first-child')
        else:
            # check if object was moved / structural tree change
            prev_public_sibling = obj.get_previous_filtered_sibling()
            if self.depth != obj.depth or \
                            public_parent != obj.parent or \
                            public_prev_sib != prev_public_sibling:
                if public_prev_sib:
                    obj.parent_id = public_prev_sib.parent_id
                    obj.save()
                    obj.move(public_prev_sib, pos="right")
                elif public_parent:
                    # move as a first child to parent
                    obj.parent_id = public_parent.pk
                    obj.save()
                    obj.move(target=public_parent, pos='first-child')
                else:
                    # it is a move from the right side or just save
                    next_sibling = self.get_next_filtered_sibling(**filters)
                    if next_sibling and next_sibling.publisher_public_id:
                        obj.parent_id = next_sibling.parent_id
                        obj.save()
                        obj.move(next_sibling.publisher_public, pos="left")
            else:
                obj.save()

    def rescan_placeholders(self):
        """
        Rescan and if necessary create placeholders in the current template.
        """
        # inline import to prevent circular imports
        from cms.utils.plugins import get_placeholders

        placeholders = get_placeholders(self.get_template())
        found = {}
        for placeholder in self.placeholders.all():
            if placeholder.slot in placeholders:
                found[placeholder.slot] = placeholder
        for placeholder_name in placeholders:
            if not placeholder_name in found:
                placeholder = Placeholder.objects.create(slot=placeholder_name)
                self.placeholders.add(placeholder)
                found[placeholder_name] = placeholder
        return found

    def get_xframe_options(self):
        """ Finds X_FRAME_OPTION from tree if inherited """
        xframe_options = cache.get('cms:xframe_options:%s' % self.pk)
        if xframe_options is None:
            ancestors = self.get_ancestors()

            # Ignore those pages which just inherit their value
            ancestors = ancestors.exclude(xframe_options=self.X_FRAME_OPTIONS_INHERIT)

            # Now just give me the clickjacking setting (not anything else)
            xframe_options = list(ancestors.values_list('xframe_options', flat=True))
            if self.xframe_options != self.X_FRAME_OPTIONS_INHERIT:
                xframe_options.append(self.xframe_options)
            if len(xframe_options) <= 0:
                # No ancestors were found
                return None

            xframe_options = xframe_options[0]
            cache.set('cms:xframe_options:%s' % self.pk, xframe_options)

        return xframe_options

def _reversion():
    exclude_fields = ['publisher_is_draft', 'publisher_public', 'publisher_state']

    reversion_register(
        Page,
        follow=["title_set", "placeholders", "pagepermission_set"],
        exclude_fields=exclude_fields
    )


_reversion()<|MERGE_RESOLUTION|>--- conflicted
+++ resolved
@@ -310,14 +310,9 @@
         Note for issue #1166: when copying pages there is no need to check for
         conflicting URLs as pages are copied unpublished.
         """
-<<<<<<< HEAD
         if not self.publisher_is_draft:
             raise PublicIsUnmodifiable("copy page is not allowed for public pages")
         pages = list(self.get_descendants(True).order_by('path'))
-=======
-        pages = [self.reload()] + list(self.get_descendants().order_by('path'))
-
->>>>>>> 5079c29b
         site_reverse_ids = Page.objects.filter(site=site, reverse_id__isnull=False).values_list('reverse_id', flat=True)
         if target:
             target.old_pk = -1
@@ -376,15 +371,10 @@
                     page.parent_id = None
                 page.save()
             tree.append(page)
-<<<<<<< HEAD
-            page.site = site
-            page.save()
-=======
-
-
-
-
->>>>>>> 5079c29b
+
+
+
+
             # copy permissions if necessary
             if get_cms_setting('PERMISSION') and copy_permissions:
                 from cms.models.permissionmodels import PagePermission
@@ -762,7 +752,6 @@
         if not hasattr(self, "ancestors_ascending"):
             self.ancestors_ascending = list(self.get_ancestors())
         return self.ancestors_ascending
-
 
     # ## Title object access
 
