# -*- coding: utf-8 -*-
from cms.exceptions import NoHomeFound
from cms.models.managers import PageManager, PagePermissionsPermissionManager
from cms.models.metaclasses import PageMetaClass
from cms.models.placeholdermodel import Placeholder
from cms.models.pluginmodel import CMSPlugin
from cms.publisher.errors import MpttPublisherCantPublish
from cms.utils import i18n, urlutils, page as page_utils
from cms.utils.copy_plugins import copy_plugins_to
from cms.utils.helpers import reversion_register
from datetime import datetime
from django.conf import settings
from django.contrib.sites.models import Site
from django.core.exceptions import ObjectDoesNotExist
from django.core.urlresolvers import reverse
from django.db import models
from django.db.models import Q
from django.shortcuts import get_object_or_404
from django.utils.translation import get_language, ugettext_lazy as _
from menus.menu_pool import menu_pool
from mptt.models import MPTTModel
from os.path import join
import copy


class Page(MPTTModel):
    """
    A simple hierarchical page model
    """
    __metaclass__ = PageMetaClass
    MODERATOR_CHANGED = 0
    MODERATOR_NEED_APPROVEMENT = 1
    MODERATOR_NEED_DELETE_APPROVEMENT = 2
    MODERATOR_APPROVED = 10
    # special case - page was approved, but some of page parents are not approved yet
    MODERATOR_APPROVED_WAITING_FOR_PARENTS = 11

    moderator_state_choices = (
        (MODERATOR_CHANGED, _('changed')),
        (MODERATOR_NEED_APPROVEMENT, _('req. app.')),
        (MODERATOR_NEED_DELETE_APPROVEMENT, _('delete')),
        (MODERATOR_APPROVED, _('approved')),
        (MODERATOR_APPROVED_WAITING_FOR_PARENTS, _('app. par.')),
    )

    LIMIT_VISIBILITY_IN_MENU_CHOICES = (
        (1, _('for logged in users only')),
        (2, _('for anonymous users only')),
    )
    PUBLISHER_STATE_DEFAULT = 0
    PUBLISHER_STATE_DIRTY = 1
    PUBLISHER_STATE_DELETE = 2

    template_choices = [(x, _(y)) for x, y in settings.CMS_TEMPLATES]

    created_by = models.CharField(_("created by"), max_length=70, editable=False)
    changed_by = models.CharField(_("changed by"), max_length=70, editable=False)
    parent = models.ForeignKey('self', null=True, blank=True, related_name='children', db_index=True)
    creation_date = models.DateTimeField(auto_now_add=True)
    changed_date = models.DateTimeField(auto_now=True)
    publication_date = models.DateTimeField(_("publication date"), null=True, blank=True, help_text=_('When the page should go live. Status must be "Published" for page to go live.'), db_index=True)
    publication_end_date = models.DateTimeField(_("publication end date"), null=True, blank=True, help_text=_('When to expire the page. Leave empty to never expire.'), db_index=True)
    in_navigation = models.BooleanField(_("in navigation"), default=True, db_index=True)
    soft_root = models.BooleanField(_("soft root"), db_index=True, default=False, help_text=_("All ancestors will not be displayed in the navigation"))
    reverse_id = models.CharField(_("id"), max_length=40, db_index=True, blank=True, null=True, help_text=_("An unique identifier that is used with the page_url templatetag for linking to this page"))
    navigation_extenders = models.CharField(_("attached menu"), max_length=80, db_index=True, blank=True, null=True)
    published = models.BooleanField(_("is published"), blank=True)

    template = models.CharField(_("template"), max_length=100, choices=template_choices, help_text=_('The template used to render the content.'))
    site = models.ForeignKey(Site, help_text=_('The site the page is accessible at.'), verbose_name=_("site"))

    moderator_state = models.SmallIntegerField(_('moderator state'), choices=moderator_state_choices, default=MODERATOR_NEED_APPROVEMENT, blank=True)

    level = models.PositiveIntegerField(db_index=True, editable=False)
    lft = models.PositiveIntegerField(db_index=True, editable=False)
    rght = models.PositiveIntegerField(db_index=True, editable=False)
    tree_id = models.PositiveIntegerField(db_index=True, editable=False)

    login_required = models.BooleanField(_("login required"), default=False)
    limit_visibility_in_menu = models.SmallIntegerField(_("menu visibility"), default=None, null=True, blank=True, choices=LIMIT_VISIBILITY_IN_MENU_CHOICES, db_index=True, help_text=_("limit when this page is visible in the menu"))

    # Placeholders (plugins)
    placeholders = models.ManyToManyField(Placeholder, editable=False)

    # Publisher fields

    publisher_is_draft = models.BooleanField(default=1, editable=False, db_index=True)
    publisher_public = models.OneToOneField('self', related_name='publisher_draft',  null=True, editable=False)
    publisher_state = models.SmallIntegerField(default=0, editable=False, db_index=True)

    # Managers
    objects = PageManager()
    permissions = PagePermissionsPermissionManager()

    class Meta:
        permissions = (
            ('view_page', 'Can view page'),
        )
        verbose_name = _('page')
        verbose_name_plural = _('pages')
        ordering = ('site', 'tree_id', 'lft')
        app_label = 'cms'

    class PublisherMeta:
        exclude_fields_append = ['id', 'publisher_is_draft', 'publisher_public',
                                 'publisher_state', 'moderator_state',
                                 'placeholders', 'lft', 'rght', 'tree_id',
                                 'parent']

    def __unicode__(self):
        title = self.get_menu_title(fallback=True)
        if title is None:
            title = u""
        return u'%s' % (title,)

    def get_absolute_url(self, language=None, fallback=True):
        if self.is_home():
            return reverse('pages-root')
        if settings.CMS_FLAT_URLS:
            path = self.get_slug(language, fallback)
            return urlutils.urljoin(reverse('pages-root'), path)
        # else
        path = self.get_path(language, fallback)
        return urlutils.urljoin(reverse('pages-root'), path)

    def move_page(self, target, position='first-child'):
        """Called from admin interface when page is moved. Should be used on
        all the places which are changing page position. Used like an interface
        to mptt, but after move is done page_moved signal is fired.
        """
        # make sure move_page does not break when using INHERIT template
        if (position in ('left', 'right')
            and not target.parent
            and self.template == settings.CMS_TEMPLATE_INHERITANCE_MAGIC):
            self.template = self.get_template()
        self.move_to(target, position)

        # fire signal
        from cms.models.moderatormodels import PageModeratorState
        self.force_moderation_action = PageModeratorState.ACTION_MOVE
        import cms.signals as cms_signals
        cms_signals.page_moved.send(sender=Page, instance=self)  # titles get saved before moderation
        self.save(change_state=True)  # always save the page after move, because of publisher

        # check the slugs
        page_utils.check_title_slugs(self)

    def copy_page(self, target, site, position='first-child',
                  copy_permissions=True, copy_moderation=True,
                  public_copy=False):
        """
        copy a page [ and all its descendants to a new location ]
        Doesn't checks for add page permissions anymore, this is done in PageAdmin.

        Note: public_copy was added in order to enable the creation of a copy for creating the public page during
        the publish operation as it sets the publisher_is_draft=False.
        """
        from cms.utils.moderator import update_moderation_message

        page_copy = None

        if public_copy:
            # create a copy of the draft page - existing code loops through pages so added it to a list
            pages = [copy.copy(self)]
        else:
            pages = [self] + list(self.get_descendants().order_by('-rght'))

        if not public_copy:
            site_reverse_ids = Page.objects.filter(site=site, reverse_id__isnull=False).values_list('reverse_id', flat=True)

            if target:
                target.old_pk = -1
                if position == "first-child":
                    tree = [target]
                elif target.parent_id:
                    tree = [target.parent]
                else:
                    tree = []
            else:
                tree = []
            if tree:
                tree[0].old_pk = tree[0].pk

        first = True
        # loop over all affected pages (self is included in descendants)
        for page in pages:
            titles = list(page.title_set.all())
            # get all current placeholders (->plugins)
            placeholders = list(page.placeholders.all())
            origin_id = page.id
            # create a copy of this page by setting pk = None (=new instance)
            page.old_pk = page.pk
            page.pk = None
            page.level = None
            page.rght = None
            page.lft = None
            page.tree_id = None
            page.published = False
            page.moderator_state = Page.MODERATOR_CHANGED
            page.publisher_public_id = None
            # only set reverse_id on standard copy
            if not public_copy:
                if page.reverse_id in site_reverse_ids:
                    page.reverse_id = None
                if first:
                    first = False
                    if tree:
                        page.parent = tree[0]
                    else:
                        page.parent = None
                    page.insert_at(target, position)
                else:
                    count = 1
                    found = False
                    for prnt in tree:
                        if prnt.old_pk == page.parent_id:
                            page.parent = prnt
                            tree = tree[0:count]
                            found = True
                            break
                        count += 1
                    if not found:
                        page.parent = None
                tree.append(page)
            page.site = site

            # override default page settings specific for public copy
            if public_copy:
                page.published = True
                page.publisher_is_draft = False
                page.moderator_state = Page.MODERATOR_APPROVED
                # we need to set relate this new public copy to its draft page (self)
                page.publisher_public = self

                # code taken from Publisher publish() overridden here as we need to save the page
                # before we are able to use the page object for titles, placeholders etc.. below
                # the method has been modified to return the object after saving the instance variable
                page = self._publisher_save_public(page)
                page_copy = page    # create a copy used in the return
            else:
                # only need to save the page if it isn't public since it is saved above otherwise
                page.save()

            # copy moderation, permissions if necessary
            if settings.CMS_PERMISSION and copy_permissions:
                from cms.models.permissionmodels import PagePermission
                for permission in PagePermission.objects.filter(page__id=origin_id):
                    permission.pk = None
                    permission.page = page
                    permission.save()
            if settings.CMS_MODERATOR and copy_moderation:
                from cms.models.moderatormodels import PageModerator
                for moderator in PageModerator.objects.filter(page__id=origin_id):
                    moderator.pk = None
                    moderator.page = page
                    moderator.save()

            # update moderation message for standard copy
            if not public_copy:
                update_moderation_message(page, unicode(_('Page was copied.')))

            # copy titles of this page
            for title in titles:
                title.pk = None  # setting pk = None creates a new instance
                title.publisher_public_id = None
                title.published = False
                title.page = page

                # create slug-copy for standard copy
                if not public_copy:
                    title.slug = page_utils.get_available_slug(title)
                title.save()

            # copy the placeholders (and plugins on those placeholders!)
            for ph in placeholders:
                plugins = list(ph.cmsplugin_set.all().order_by('tree_id', '-rght'))
                try:
                    ph = page.placeholders.get(slot=ph.slot)
                except Placeholder.DoesNotExist:
                    ph.pk = None  # make a new instance
                    ph.save()
                    page.placeholders.add(ph)
                    # update the page copy
                    page_copy = page
                if plugins:
                    copy_plugins_to(plugins, ph)

        # invalidate the menu for this site
        menu_pool.clear(site_id=site.pk)
        return page_copy   # return the page_copy or None

    def save(self, no_signals=False, change_state=True, commit=True,
             force_with_moderation=False, force_state=None, **kwargs):
        """
        Args:

            commit: True if model should be really saved
            force_with_moderation: can be true when new object gets added under
                some existing page and this new page will require moderation;
                this is because of how this adding works - first save, then move
        """
<<<<<<< HEAD
        # delete template cache
        if hasattr(self, '_template_cache'):
            delattr(self, '_template_cache')
=======

>>>>>>> 46506b73
        # Published pages should always have a publication date
        publish_directly, under_moderation = False, False
        if self.publisher_is_draft:
            # publisher specific stuff, but only on draft model, this is here
            # because page initializes publish process

            if settings.CMS_MODERATOR:
                under_moderation = force_with_moderation or self.pk and bool(self.get_moderator_queryset().count())

            created = not bool(self.pk)
            if settings.CMS_MODERATOR:
                if change_state:
                    if created:
                        # new page....
                        self.moderator_state = Page.MODERATOR_CHANGED
                    elif not self.requires_approvement():
                        # always change state to need approvement when there is some change
                        self.moderator_state = Page.MODERATOR_NEED_APPROVEMENT

                    if not under_moderation and (self.published or self.publisher_public):
                        # existing page without moderator - publish it directly if
                        # published is True
                        publish_directly = True

            elif change_state:
                self.moderator_state = Page.MODERATOR_CHANGED
                #publish_directly = True - no publisher, no publishing!! - we just
                # use draft models in this case

            if force_state is not None:
                self.moderator_state = force_state

        # if the page is published we set the publish date if not set yet.
        if self.publication_date is None and self.published:
            self.publication_date = datetime.now()

        if self.reverse_id == "":
            self.reverse_id = None

        from cms.utils.permissions import _thread_locals
        user = getattr(_thread_locals, "user", None)
        if user:
            self.changed_by = user.username
        else:
            self.changed_by = "script"
        if not self.pk:
            self.created_by = self.changed_by

        if commit:
            if no_signals:  # ugly hack because of mptt
                self.save_base(cls=self.__class__, **kwargs)
            else:
                super(Page, self).save(**kwargs)

        #if commit and (publish_directly or created and not under_moderation):
        if self.publisher_is_draft:
            if self.published:
                if commit and publish_directly:

                    self.publish()

    def save_base(self, *args, **kwargs):
        """Overriden save_base. If an instance is draft, and was changed, mark
        it as dirty.

        Dirty flag is used for changed nodes identification when publish method
        takes place. After current changes are published, state is set back to
        PUBLISHER_STATE_DEFAULT (in publish method).
        """
        keep_state = getattr(self, '_publisher_keep_state', None)

        if self.publisher_is_draft and not keep_state:
            self.publisher_state = self.PUBLISHER_STATE_DIRTY
        if keep_state:
            delattr(self, '_publisher_keep_state')

        ret = super(Page, self).save_base(*args, **kwargs)
        return ret

    def publish(self):
        """Overrides Publisher method, because there may be some descendants, which
        are waiting for parent to publish, so publish them if possible.

        IMPORTANT: @See utils.moderator.approve_page for publishing permissions

        Returns: True if page was successfully published.
        """
        # Publish can only be called on moderated and draft pages
        if not self.publisher_is_draft:
            return

        # publish, but only if all parents are published!!
        published = None

        if not self.pk:
            self.save()

        if self._publisher_can_publish():
            ########################################################################
            # Assign the existing public page in old_public and mark it as
            # PUBLISHER_STATE_DELETE
            # the draft version was being deleted if I replaced the save()
            # below with a delete() directly so the deletion is handle at the end
            old_public = self.get_public_object()
            if old_public:
                old_public.publisher_state = self.PUBLISHER_STATE_DELETE
                # store old public on self, pass around instead
                self.old_public = old_public
                old_public.publisher_public = None  # remove the reference to the publisher_draft version of the page so it does not get deleted
                old_public.save()

            # we hook into the modified copy_page routing to do the heavy lifting of copying the draft page to a new public page
            new_public = self.copy_page(target=None, site=self.site,
                                        copy_moderation=False, position=None,
                                        copy_permissions=False, public_copy=True)

            # taken from Publisher - copy_page needs to call self._publisher_save_public(copy) for mptt insertion
            # insert_at() was maybe calling _create_tree_space() method, in this
            # case may tree_id change, so we must update tree_id from db first
            # before save
            if getattr(self, 'tree_id', None):
                me = self._default_manager.get(pk=self.pk)
                self.tree_id = me.tree_id

            self.published = True
            self.publisher_public = new_public
            self.moderator_state = Page.MODERATOR_APPROVED
            self.publisher_state = self.PUBLISHER_STATE_DEFAULT
            self._publisher_keep_state = True
            published = True
        else:
            self.moderator_state = Page.MODERATOR_APPROVED_WAITING_FOR_PARENTS

        self.save(change_state=False)

        if not published:
            # was not published, escape
            return

        # clean moderation log
        self.pagemoderatorstate_set.all().delete()

        # we delete the old public page - this only deletes the public page as we
        # have removed the old_public.publisher_public=None relationship to the draft page above
        if old_public:
            # reparent public child pages before delete so they don't get purged as well
            for child_page in old_public.children.order_by('lft'):
                child_page.move_to(new_public, 'last-child')
                child_page.save(change_state=False)
            # reload old_public to get correct tree attrs
            old_public = Page.objects.get(pk=old_public.pk)
            old_public.move_to(None, 'last-child')
            # moving the object out of the way berore deleting works, but why?
            # finally delete the old public page
            old_public.delete()

        # page was published, check if there are some childs, which are waiting
        # for publishing (because of the parent)
        publish_set = self.children.filter(moderator_state = Page.MODERATOR_APPROVED_WAITING_FOR_PARENTS)
        for page in publish_set:
            # recursive call to all childrens....
            page.moderator_state = Page.MODERATOR_APPROVED
            page.save(change_state=False)
            page.publish()

        # fire signal after publishing is done
        import cms.signals as cms_signals
        cms_signals.post_publish.send(sender=Page, instance=self)

        return published

    def delete(self):
        """Mark public instance for deletion and delete draft.
        """
        placeholders = self.placeholders.all()

        for ph in placeholders:
            plugin = CMSPlugin.objects.filter(placeholder=ph)
            plugin.delete()
            ph.delete()

        if self.publisher_public_id:
            # mark the public instance for deletion
            self.publisher_public.publisher_state = self.PUBLISHER_STATE_DELETE
            self.publisher_public.save()
        super(Page, self).delete()

    def delete_with_public(self):

        placeholders = list(self.placeholders.all())
        if self.publisher_public_id:
            placeholders = placeholders + list(self.publisher_public.placeholders.all())

        for ph in placeholders:
            plugin = CMSPlugin.objects.filter(placeholder=ph)
            plugin.delete()
            ph.delete()
        if self.publisher_public_id:
            self.publisher_public.delete()
        super(Page, self).delete()

    def get_draft_object(self):
        return self

    def get_public_object(self):
        return self.publisher_public

    def get_languages(self):
        """
        get the list of all existing languages for this page
        """
        from cms.models.titlemodels import Title

        if not hasattr(self, "all_languages"):
            self.all_languages = Title.objects.filter(page=self).values_list("language", flat=True).distinct()
            self.all_languages = list(self.all_languages)
            self.all_languages.sort()
        return self.all_languages

    def get_cached_ancestors(self, ascending=True):
        if ascending:
            if not hasattr(self, "ancestors_ascending"):
                self.ancestors_ascending = list(self.get_ancestors(ascending))
            return self.ancestors_ascending
        else:
            if not hasattr(self, "ancestors_descending"):
                self.ancestors_descending = list(self.get_ancestors(ascending))
            return self.ancestors_descending

    def get_title_obj(self, language=None, fallback=True, version_id=None, force_reload=False):
        """Helper function for accessing wanted / current title.
        If wanted title doesn't exists, EmptyTitle instance will be returned.
        """

        language = self._get_title_cache(language, fallback, version_id, force_reload)
        if language in self.title_cache:
            return self.title_cache[language]
        from cms.models.titlemodels import EmptyTitle
        return EmptyTitle()

    def get_title_obj_attribute(self, attrname, language=None, fallback=True, version_id=None, force_reload=False):
        """Helper function for getting attribute or None from wanted/current title.
        """
        try:
            attribute = getattr(self.get_title_obj(
                    language, fallback, version_id, force_reload), attrname)
            return attribute
        except AttributeError:
            return None

    def get_path(self, language=None, fallback=True, version_id=None, force_reload=False):
        """
        get the path of the page depending on the given language
        """
        return self.get_title_obj_attribute("path", language, fallback, version_id, force_reload)

    def get_slug(self, language=None, fallback=True, version_id=None, force_reload=False):
        """
        get the slug of the page depending on the given language
        """
        return self.get_title_obj_attribute("slug", language, fallback, version_id, force_reload)

    def get_title(self, language=None, fallback=True, version_id=None, force_reload=False):
        """
        get the title of the page depending on the given language
        """
        return self.get_title_obj_attribute("title", language, fallback, version_id, force_reload)

    def get_menu_title(self, language=None, fallback=True, version_id=None, force_reload=False):
        """
        get the menu title of the page depending on the given language
        """
        menu_title = self.get_title_obj_attribute("menu_title", language, fallback, version_id, force_reload)
        if not menu_title:
            return self.get_title(language, True, version_id, force_reload)
        return menu_title

    def get_page_title(self, language=None, fallback=True, version_id=None, force_reload=False):
        """
        get the page title of the page depending on the given language
        """
        page_title = self.get_title_obj_attribute("page_title", language, fallback, version_id, force_reload)
        if not page_title:
            return self.get_title(language, True, version_id, force_reload)
        return page_title

    def get_meta_description(self, language=None, fallback=True, version_id=None, force_reload=False):
        """
        get content for the description meta tag for the page depending on the given language
        """
        return self.get_title_obj_attribute("meta_description", language, fallback, version_id, force_reload)

    def get_meta_keywords(self, language=None, fallback=True, version_id=None, force_reload=False):
        """
        get content for the keywords meta tag for the page depending on the given language
        """
        return self.get_title_obj_attribute("meta_keywords", language, fallback, version_id, force_reload)

    def get_application_urls(self, language=None, fallback=True, version_id=None, force_reload=False):
        """
        get application urls conf for application hook
        """
        return self.get_title_obj_attribute("application_urls", language, fallback, version_id, force_reload)

    def get_redirect(self, language=None, fallback=True, version_id=None, force_reload=False):
        """
        get redirect
        """
        return self.get_title_obj_attribute("redirect", language, fallback, version_id, force_reload)

    def _get_title_cache(self, language, fallback, version_id, force_reload):
        if not language:
            language = get_language()
        load = False
        if not hasattr(self, "title_cache") or force_reload:
            load = True
            self.title_cache = {}
        elif not language in self.title_cache:
            if fallback:
                fallback_langs = i18n.get_fallback_languages(language)
                for lang in fallback_langs:
                    if lang in self.title_cache:
                        return lang
            load = True
        if load:
            from cms.models.titlemodels import Title
            if version_id:
                from reversion.models import Version
                version = get_object_or_404(Version, pk=version_id)
                revs = [related_version.object_version for related_version in version.revision.version_set.all()]
                for rev in revs:
                    obj = rev.object
                    if obj.__class__ == Title:
                        self.title_cache[obj.language] = obj
            else:
                title = Title.objects.get_title(self, language, language_fallback=fallback)
                if title:
                    self.title_cache[title.language] = title
                language = title.language
        return language

    def get_template(self):
        """
        get the template of this page if defined or if closer parent if
        defined or DEFAULT_PAGE_TEMPLATE otherwise
        """
        if hasattr(self, '_template_cache'):
            return self._template_cache
        template = None
        if self.template:
            if self.template != settings.CMS_TEMPLATE_INHERITANCE_MAGIC:
                template = self.template
            else:
                try:
                    template = self.get_ancestors(ascending=True).exclude(
                        template=settings.CMS_TEMPLATE_INHERITANCE_MAGIC).values_list('template', flat=True)[0]
                except IndexError:
                    pass
        if not template:
            template = settings.CMS_TEMPLATES[0][0]
        self._template_cache = template
        return template

    def get_template_name(self):
        """
        get the textual name (2nd parameter in settings.CMS_TEMPLATES)
        of the template of this page or of the nearest
        ancestor. failing to find that, return the name of the default template.
        """
        template = self.get_template()
        for t in settings.CMS_TEMPLATES:
            if t[0] == template:
                return t[1]
        return _("default")

    def has_view_permission(self, request):
        from cms.models.permissionmodels import PagePermission, GlobalPagePermission
        from cms.utils.plugins import current_site

        if not self.publisher_is_draft and self.publisher_public:
            return self.publisher_public.has_view_permission(request)
        # does any restriction exist?
        # inherited and direct
        is_restricted = PagePermission.objects.for_page(page=self).filter(can_view=True).exists()
        if request.user.is_authenticated():
            site = current_site(request)
            global_perms_q = Q(can_view=True) & Q(
                Q(sites__in=[site]) | Q(sites__isnull=True)
            )
            global_view_perms = GlobalPagePermission.objects.with_user(
                request.user).filter(global_perms_q).exists()

            # a global permission was given to the request's user
            if global_view_perms:
                return True

            elif not is_restricted:
                if ((settings.CMS_PUBLIC_FOR == 'all') or
                    (settings.CMS_PUBLIC_FOR == 'staff' and
                     request.user.is_staff)):
                    return True

            # a restricted page and an authenticated user
            elif is_restricted:
                opts = self._meta
                codename = '%s.view_%s' % (opts.app_label, opts.object_name.lower())
                user_perm = request.user.has_perm(codename)
                generic_perm = self.has_generic_permission(request, "view")
                return (user_perm or generic_perm)

        else:
            #anonymous user
            if is_restricted or not settings.CMS_PUBLIC_FOR == 'all':
                # anyonymous user, page has restriction and global access is permitted
                return False
            else:
                # anonymous user, no restriction saved in database
                return True
        # Authenticated user
        # Django wide auth perms "can_view" or cms auth perms "can_view"
        opts = self._meta
        codename = '%s.view_%s' % (opts.app_label, opts.object_name.lower())
        return (request.user.has_perm(codename) or
                self.has_generic_permission(request, "view"))

    def has_change_permission(self, request):
        opts = self._meta
        if request.user.is_superuser:
            return True
        return request.user.has_perm(opts.app_label + '.' + opts.get_change_permission()) and \
            self.has_generic_permission(request, "change")

    def has_delete_permission(self, request):
        opts = self._meta
        if request.user.is_superuser:
            return True
        return request.user.has_perm(opts.app_label + '.' + opts.get_delete_permission()) and \
            self.has_generic_permission(request, "delete")

    def has_publish_permission(self, request):
        return self.has_generic_permission(request, "publish")

    def has_advanced_settings_permission(self, request):
        return self.has_generic_permission(request, "advanced_settings")

    def has_change_permissions_permission(self, request):
        """
        Has user ability to change permissions for current page?
        """
        return self.has_generic_permission(request, "change_permissions")

    def has_add_permission(self, request):
        """
        Has user ability to add page under current page?
        """
        return self.has_generic_permission(request, "add")

    def has_move_page_permission(self, request):
        """Has user ability to move current page?
        """
        return self.has_generic_permission(request, "move_page")

    def has_moderate_permission(self, request):
        """
        Has user ability to moderate current page? If moderation isn't
        installed, nobody can moderate.
        """
        if not settings.CMS_MODERATOR:
            return False
        return self.has_generic_permission(request, "moderate")

    def has_generic_permission(self, request, perm_type):
        """
        Return true if the current user has permission on the page.
        Return the string 'All' if the user has all rights.
        """
        att_name = "permission_%s_cache" % perm_type
        if not hasattr(self, "permission_user_cache") or not hasattr(self, att_name) \
                or request.user.pk != self.permission_user_cache.pk:
            from cms.utils.permissions import has_generic_permission
            self.permission_user_cache = request.user
            setattr(self, att_name, has_generic_permission(
                    self.id, request.user, perm_type, self.site_id))
            if getattr(self, att_name):
                self.permission_edit_cache = True
        return getattr(self, att_name)

    def is_home(self):
        if self.parent_id:
            return False
        else:
            try:
                return self.home_pk_cache == self.pk
            except NoHomeFound:
                pass
        return False

    def get_home_pk_cache(self):
        attr = "%s_home_pk_cache_%s" % (self.publisher_is_draft and "draft" or "public", self.site_id)
        if not hasattr(self, attr):
            setattr(self, attr, self.get_object_queryset().get_home(self.site).pk)
        return getattr(self, attr)

    def set_home_pk_cache(self, value):
        attr = "%s_home_pk_cache_%s" % (self.publisher_is_draft and "draft" or "public", self.site_id)
        setattr(self, attr, value)
    home_pk_cache = property(get_home_pk_cache, set_home_pk_cache)

    def get_media_path(self, filename):
        """
        Returns path (relative to MEDIA_ROOT/MEDIA_URL) to directory for storing page-scope files.
        This allows multiple pages to contain files with identical names without namespace issues.
        Plugins such as Picture can use this method to initialise the 'upload_to' parameter for
        File-based fields. For example:
            image = models.ImageField(_("image"), upload_to=CMSPlugin.get_media_path)
        where CMSPlugin.get_media_path calls self.page.get_media_path

        This location can be customised using the CMS_PAGE_MEDIA_PATH setting
        """
        return join(settings.CMS_PAGE_MEDIA_PATH, "%d" % self.id, filename)

    def last_page_states(self):
        """Returns last five page states, if they exist, optimized, calls sql
        query only if some states available
        """
        # TODO: optimize SQL... 1 query per page
        if settings.CMS_MODERATOR:
            has_moderator_state = getattr(self, '_has_moderator_state_cache', None)
            if has_moderator_state == False:
                return self.pagemoderatorstate_set.none()
            return self.pagemoderatorstate_set.all().order_by('created',)[:5]
        return self.pagemoderatorstate_set.none()

    def get_moderator_queryset(self):
        """Returns ordered set of all PageModerator instances, which should
        moderate this page
        """
        from cms.models.moderatormodels import PageModerator
        if not settings.CMS_MODERATOR or not self.tree_id:
            return PageModerator.objects.get_empty_query_set()

        q = Q(page__tree_id=self.tree_id, page__level__lt=self.level, moderate_descendants=True) | \
            Q(page__tree_id=self.tree_id, page__level=self.level - 1, moderate_children=True) | \
            Q(page__pk=self.pk, moderate_page=True)

        return PageModerator.objects.distinct().filter(q).order_by('page__level')

    def is_under_moderation(self):
        return bool(self.get_moderator_queryset().count())

    def is_approved(self):
        """Returns true, if page is approved and published, or approved, but
        parents are missing..
        """
        return self.moderator_state in (Page.MODERATOR_APPROVED, Page.MODERATOR_APPROVED_WAITING_FOR_PARENTS)

    def is_public_published(self):
        """Returns true if public model is published.
        """
        if hasattr(self, 'public_published_cache'):
            # if it was cached in change list, return cached value
            return self.public_published_cache
        # othervise make db lookup
        if self.publisher_public_id:
            return self.publisher_public.published
        #return is_public_published(self)
        return False

    def reload(self):
        """
        Reload a page from the database
        """
        return Page.objects.get(pk=self.pk)

    def requires_approvement(self):
        return self.moderator_state in (Page.MODERATOR_NEED_APPROVEMENT, Page.MODERATOR_NEED_DELETE_APPROVEMENT)

    def get_moderation_value(self, user):
        """Returns page moderation value for given user, moderation value is
        sum of moderations.
        """
        moderation_value = getattr(self, '_moderation_value_cache', None)
        if moderation_value is not None and self._moderation_value_cache_for_user_id == user.pk:
            return moderation_value
        try:
            page_moderator = self.pagemoderator_set.get(user=user)
        except ObjectDoesNotExist:
            return 0

        moderation_value = page_moderator.get_decimal()

        self._moderation_value_cache = moderation_value
        self._moderation_value_cache_for_user_id = user

        return moderation_value

    def get_object_queryset(self):
        """Returns smart queryset depending on object type - draft / public
        """
        qs = self.__class__.objects
        return self.publisher_is_draft and qs.drafts() or qs.public()

    def _publisher_can_publish(self):
        """Is parent of this object already published?
        """
        if self.parent_id:
            try:
                return bool(self.parent.publisher_public_id)
            except AttributeError:
                raise MpttPublisherCantPublish
        return True

    def _publisher_get_public_copy(self):
        """This is here because of the relation between CMSPlugins - model
        inheritance.

        eg. Text.objects.get(pk=1).publisher_public returns instance of CMSPlugin
        instead of instance of Text, thats why this method must be overriden in
        CMSPlugin.
        """
        return self.publisher_public

    def get_next_filtered_sibling(self, **filters):
        """Very simillar to original mptt method, but adds support for filters.
        Returns this model instance's next sibling in the tree, or
        ``None`` if it doesn't have a next sibling.
        """
        opts = self._mptt_meta
        if self.is_root_node():
            filters.update({
                '%s__isnull' % opts.parent_attr: True,
                '%s__gt' % opts.tree_id_attr: getattr(self, opts.tree_id_attr),
            })
        else:
            filters.update({
                 opts.parent_attr: getattr(self, '%s_id' % opts.parent_attr),
                '%s__gt' % opts.left_attr: getattr(self, opts.right_attr),
            })

        # publisher stuff
        filters.update({
            'publisher_is_draft': self.publisher_is_draft
        })
        # multisite
        filters.update({
            'site__id': self.site_id
        })

        sibling = None
        try:
            sibling = self._tree_manager.filter(**filters)[0]
        except IndexError:
            pass
        return sibling

    def get_previous_filtered_sibling(self, **filters):
        """Very simillar to original mptt method, but adds support for filters.
        Returns this model instance's previous sibling in the tree, or
        ``None`` if it doesn't have a previous sibling.
        """
        opts = self._mptt_meta
        if self.is_root_node():
            filters.update({
                '%s__isnull' % opts.parent_attr: True,
                '%s__lt' % opts.tree_id_attr: getattr(self, opts.tree_id_attr),
            })
            order_by = '-%s' % opts.tree_id_attr
        else:
            filters.update({
                 opts.parent_attr: getattr(self, '%s_id' % opts.parent_attr),
                '%s__lt' % opts.right_attr: getattr(self, opts.left_attr),
            })
            order_by = '-%s' % opts.right_attr

        # publisher stuff
        filters.update({
            'publisher_is_draft': self.publisher_is_draft
        })
        # multisite
        filters.update({
            'site__id': self.site_id
        })

        sibling = None
        try:
            sibling = self._tree_manager.filter(**filters).order_by(order_by)[0]
        except IndexError:
            pass
        return sibling

    def _publisher_save_public(self, obj):
        """Mptt specific stuff before the object can be saved, overrides original
        publisher method.

        Args:
            obj - public variant of `self` to be saved.

        """
        prev_sibling = self.get_previous_filtered_sibling(publisher_public__isnull=False)

        if not self.publisher_public_id:
            # is there anybody on left side?
            if prev_sibling:
                obj.insert_at(prev_sibling.publisher_public, position='right', save=False)
            else:
                # it is a first time published object, perform insert_at:
                parent, public_parent = self.parent, None
                if parent:
                    public_parent = parent.publisher_public
                if public_parent:
                    obj.insert_at(public_parent, save=False)
        else:
            # check if object was moved / structural tree change
            prev_public_sibling = self.old_public.get_previous_filtered_sibling()

            if not self.level == self.old_public.level or \
                not (self.level > 0 and self.parent.publisher_public == self.old_public.parent) or \
                not prev_sibling == prev_public_sibling == None or \
                (prev_sibling and prev_sibling.publisher_public_id == prev_public_sibling.id):

                if prev_sibling:
                    obj.insert_at(prev_sibling.publisher_public, position="right")
                elif self.parent:
                    # move as a first child to parent
                    target = self.parent.publisher_public
                    obj.insert_at(target, position='first-child')
                else:
                    # it is a move from the right side or just save
                    next_sibling = self.get_next_filtered_sibling()
                    if next_sibling and next_sibling.publisher_public_id:
                        obj.insert_at(next_sibling.publisher_public, position="left")
            else:
                # insert at last public position
                prev_sibling = self.old_public.get_previous_filtered_sibling()

                if prev_sibling:
                    obj.insert_at(prev_sibling, position="right")
                elif self.old_public.parent:
                    # move as a first child to parent
                    target = self.old_public.parent
                    obj.insert_at(target, position='first-child')
                else:
                    # it is a move from the right side or just save
                    next_sibling = self.old_public.get_next_filtered_sibling()
                    if next_sibling and next_sibling.publisher_public_id:
                        obj.insert_at(next_sibling, position="left")
        # or none structural change, just save
        obj.save()
        return obj

    def rescan_placeholders(self):
        """
        Rescan and if necessary create placeholders in the current template.
        """
        # inline import to prevent circular imports
        from cms.utils.plugins import get_placeholders
        placeholders = get_placeholders(self.get_template())
        found = {}
        for placeholder in self.placeholders.all():
            if placeholder.slot in placeholders:
                found[placeholder.slot] = placeholder
        for placeholder_name in placeholders:
            if not placeholder_name in found:
                placeholder = Placeholder.objects.create(slot=placeholder_name)
                self.placeholders.add(placeholder)
                found[placeholder_name] = placeholder


def _reversion():
    exclude_fields = ['publisher_is_draft', 'publisher_public', 'publisher_state']

    reversion_register(
        Page,
        follow=["title_set", "placeholders", "pagepermission_set"],
        exclude_fields=exclude_fields
    )
_reversion()<|MERGE_RESOLUTION|>--- conflicted
+++ resolved
@@ -299,13 +299,11 @@
                 some existing page and this new page will require moderation;
                 this is because of how this adding works - first save, then move
         """
-<<<<<<< HEAD
+
         # delete template cache
         if hasattr(self, '_template_cache'):
             delattr(self, '_template_cache')
-=======
-
->>>>>>> 46506b73
+
         # Published pages should always have a publication date
         publish_directly, under_moderation = False, False
         if self.publisher_is_draft:
